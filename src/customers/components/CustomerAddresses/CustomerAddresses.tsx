// @ts-strict-ignore
import AddressFormatter from "@dashboard/components/AddressFormatter";
import { DashboardCard } from "@dashboard/components/Card";
import { Hr } from "@dashboard/components/Hr";
import { CustomerDetailsFragment } from "@dashboard/graphql";
import { buttonMessages } from "@dashboard/intl";
import { makeStyles } from "@saleor/macaw-ui";
<<<<<<< HEAD
import { Text } from "@saleor/macaw-ui-next";
=======
import { Button, Text } from "@saleor/macaw-ui-next";
import React from "react";
>>>>>>> fbfc969f
import { FormattedMessage, useIntl } from "react-intl";
import { Link } from "react-router-dom";

import { maybe } from "../../../misc";

const useStyles = makeStyles(
  theme => ({
    label: {
      fontWeight: 600,
      marginBottom: theme.spacing(1),
    },
  }),
  { name: "CustomerAddresses" },
);

export interface CustomerAddressesProps {
  customer: CustomerDetailsFragment;
  disabled: boolean;
  manageAddressHref: string;
}

const CustomerAddresses = (props: CustomerAddressesProps) => {
  const { customer, disabled, manageAddressHref } = props;
  const classes = useStyles(props);
  const intl = useIntl();

  return (
    <DashboardCard>
      <DashboardCard.Header>
        <DashboardCard.Title>
          {intl.formatMessage({
            id: "BfJGij",
            defaultMessage: "Address Information",
            description: "header",
          })}
        </DashboardCard.Title>
        <DashboardCard.Toolbar>
          <Link to={manageAddressHref}>
            <Button data-test-id="manage-addresses" disabled={disabled} variant="secondary">
              <FormattedMessage {...buttonMessages.manage} />
            </Button>
          </Link>
        </DashboardCard.Toolbar>
      </DashboardCard.Header>
      {maybe(() => customer.defaultBillingAddress.id) !==
      maybe(() => customer.defaultShippingAddress.id) ? (
        <>
          {maybe(() => customer.defaultBillingAddress) !== null && (
            <DashboardCard.Content>
              <Text className={classes.label}>
                <FormattedMessage
                  id="biVFKU"
                  defaultMessage="Billing Address"
                  description="subsection header"
                />
              </Text>
              <AddressFormatter address={maybe(() => customer.defaultBillingAddress)} />
            </DashboardCard.Content>
          )}
          {maybe(() => customer.defaultBillingAddress && customer.defaultShippingAddress) && <Hr />}
          {maybe(() => customer.defaultShippingAddress) && (
            <DashboardCard.Content>
              <Text className={classes.label}>
                <FormattedMessage
                  id="Zd3Eew"
                  defaultMessage="Shipping Address"
                  description="subsection header"
                />
              </Text>
              <AddressFormatter address={maybe(() => customer.defaultShippingAddress)} />
            </DashboardCard.Content>
          )}
        </>
      ) : maybe(() => customer.defaultBillingAddress) === null &&
        maybe(() => customer.defaultShippingAddress) === null ? (
        <DashboardCard.Content>
          <Text>
            <FormattedMessage id="3d1RXL" defaultMessage="This customer has no addresses yet" />
          </Text>
        </DashboardCard.Content>
      ) : (
        <DashboardCard.Content>
          <Text className={classes.label}>
            <FormattedMessage
              id="bHdFph"
              defaultMessage="Address"
              description="subsection header"
            />
          </Text>
          <AddressFormatter address={maybe(() => customer.defaultBillingAddress)} />
        </DashboardCard.Content>
      )}
    </DashboardCard>
  );
};

CustomerAddresses.displayName = "CustomerAddresses";
export default CustomerAddresses;<|MERGE_RESOLUTION|>--- conflicted
+++ resolved
@@ -5,12 +5,7 @@
 import { CustomerDetailsFragment } from "@dashboard/graphql";
 import { buttonMessages } from "@dashboard/intl";
 import { makeStyles } from "@saleor/macaw-ui";
-<<<<<<< HEAD
-import { Text } from "@saleor/macaw-ui-next";
-=======
 import { Button, Text } from "@saleor/macaw-ui-next";
-import React from "react";
->>>>>>> fbfc969f
 import { FormattedMessage, useIntl } from "react-intl";
 import { Link } from "react-router-dom";
 
