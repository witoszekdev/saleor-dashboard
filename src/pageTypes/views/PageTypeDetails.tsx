--- conflicted
+++ resolved
@@ -254,43 +254,6 @@
       />
 
       {!dataLoading && (
-<<<<<<< HEAD
-        <AssignAttributeDialog
-          attributes={mapEdgesToItems(
-            result?.data?.pageType?.availableAttributes
-          )}
-          confirmButtonState={assignAttributeOpts.status}
-          errors={
-            assignAttributeOpts.data?.pageAttributeAssign.errors
-              ? assignAttributeOpts.data.pageAttributeAssign.errors.map(err =>
-                  getPageErrorMessage(err, intl)
-                )
-              : []
-          }
-          loading={result.loading}
-          onClose={closeModal}
-          onSubmit={handleAssignAttribute}
-          onFetch={search}
-          onFetchMore={loadMore}
-          onOpen={result.refetch}
-          hasMore={
-            !!result.data?.pageType.availableAttributes.pageInfo.hasNextPage
-          }
-          open={params.action === "assign-attribute"}
-          selected={params.ids || []}
-          onToggle={attributeId => {
-            const ids = params.ids || [];
-            navigate(
-              pageTypeUrl(id, {
-                ...params,
-                ids: ids.includes(attributeId)
-                  ? params.ids.filter(selectedId => selectedId !== attributeId)
-                  : [...ids, attributeId]
-              })
-            );
-          }}
-        />
-=======
         <>
           <TypeDeleteWarningDialog
             {...pageTypeDeleteData}
@@ -338,7 +301,6 @@
             }}
           />
         </>
->>>>>>> 19b8d305
       )}
       <BulkAttributeUnassignDialog
         title={intl.formatMessage({
