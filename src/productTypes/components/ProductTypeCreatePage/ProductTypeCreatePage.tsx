--- conflicted
+++ resolved
@@ -78,55 +78,6 @@
 
   return (
     <Form initial={formInitialData} onSubmit={onSubmit} confirmLeave>
-<<<<<<< HEAD
-      {({ change, data, hasChanged, submit }) => (
-        <Container>
-          <AppHeader onBack={onBack}>
-            {intl.formatMessage(sectionNames.productTypes)}
-          </AppHeader>
-          <PageHeader title={pageTitle} />
-          <Grid>
-            <div>
-              <ProductTypeDetails
-                data={data}
-                disabled={disabled}
-                errors={errors}
-                onChange={change}
-              />
-              <CardSpacer />
-              <ProductTypeTaxes
-                disabled={disabled}
-                data={data}
-                taxTypes={taxTypes}
-                taxTypeDisplayName={taxTypeDisplayName}
-                onChange={event =>
-                  handleTaxTypeChange(
-                    event,
-                    taxTypes,
-                    change,
-                    setTaxTypeDisplayName
-                  )
-                }
-              />
-            </div>
-            <div>
-              <ProductTypeShipping
-                disabled={disabled}
-                data={data}
-                weightUnit={defaultWeightUnit}
-                onChange={change}
-              />
-            </div>
-          </Grid>
-          <SaveButtonBar
-            onCancel={onBack}
-            onSave={submit}
-            disabled={disabled || !hasChanged}
-            state={saveButtonBarState}
-          />
-        </Container>
-      )}
-=======
       {({ change, data, hasChanged, submit }) => {
         const changeMetadata = makeMetadataChangeHandler(change);
 
@@ -180,7 +131,6 @@
           </Container>
         );
       }}
->>>>>>> 2f84747d
     </Form>
   );
 };
