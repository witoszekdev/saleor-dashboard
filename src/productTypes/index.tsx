--- conflicted
+++ resolved
@@ -19,11 +19,7 @@
 import ProductTypeListComponent from "./views/ProductTypeList";
 import ProductTypeUpdateComponent from "./views/ProductTypeUpdate";
 
-<<<<<<< HEAD
 const ProductTypeList = ({ location }: RouteComponentProps<{}>) => {
-  const qs = parseQs(location.search.substr(1)) as any;
-=======
-const ProductTypeList: React.FC<RouteComponentProps<{}>> = ({ location }) => {
   const qs = parseQs(location.search, {
     ignoreQueryPrefix: true,
     // As a product types list still keeps ids to remove in query params,
@@ -31,7 +27,6 @@
     // because qs library return object instead of an array when limit is exceeded
     arrayLimit: 100,
   }) as any;
->>>>>>> 68b1a2ff
   const params: ProductTypeListUrlQueryParams = asSortParams(qs, ProductTypeListUrlSortField);
 
   return <ProductTypeListComponent params={params} />;
