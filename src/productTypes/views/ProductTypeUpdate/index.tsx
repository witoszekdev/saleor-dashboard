--- conflicted
+++ resolved
@@ -342,23 +342,6 @@
                       )
                     }}
                   />
-<<<<<<< HEAD
-                  {!dataLoading &&
-                    Object.keys(ProductAttributeType).map(key => (
-                      <AssignAttributeDialog
-                        attributes={mapEdgesToItems(
-                          result?.data?.productType?.availableAttributes
-                        )}
-                        confirmButtonState={assignAttribute.opts.status}
-                        errors={maybe(
-                          () =>
-                            assignAttribute.opts.data.productAttributeAssign.errors.map(
-                              err => err.message
-                            ),
-                          []
-                        )}
-                        loading={result.loading}
-=======
                   {!dataLoading && (
                     <>
                       {Object.keys(ProductAttributeType).map(key => (
@@ -413,7 +396,6 @@
                         {...productTypeDeleteData}
                         typesData={[productType]}
                         typesToDelete={[id]}
->>>>>>> 19b8d305
                         onClose={closeModal}
                         onDelete={handleProductTypeDelete}
                         deleteButtonState={deleteProductType.opts.status}
