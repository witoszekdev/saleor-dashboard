import IconButton from "@material-ui/core/IconButton";
import DeleteIcon from "@material-ui/icons/Delete";
import DeleteFilterTabDialog from "@saleor/components/DeleteFilterTabDialog";
import SaveFilterTabDialog, {
  SaveFilterTabDialogFormData
} from "@saleor/components/SaveFilterTabDialog";
import useBulkActions from "@saleor/hooks/useBulkActions";
import useListSettings from "@saleor/hooks/useListSettings";
import useNavigator from "@saleor/hooks/useNavigator";
import useNotifier from "@saleor/hooks/useNotifier";
import usePaginator, {
  createPaginationState
} from "@saleor/hooks/usePaginator";
import { commonMessages } from "@saleor/intl";
import useProductTypeDelete from "@saleor/productTypes/hooks/useProductTypeDelete";
import { ListViews } from "@saleor/types";
import createDialogActionHandlers from "@saleor/utils/handlers/dialogActionHandlers";
import createFilterHandlers from "@saleor/utils/handlers/filterHandlers";
import createSortHandler from "@saleor/utils/handlers/sortHandler";
import { mapEdgesToItems } from "@saleor/utils/maps";
import { getSortParams } from "@saleor/utils/sort";
import React from "react";
import { useIntl } from "react-intl";

import TypeDeleteWarningDialog from "../../../components/TypeDeleteWarningDialog/TypeDeleteWarningDialog";
import { configurationMenuUrl } from "../../../configuration";
import { maybe } from "../../../misc";
import ProductTypeListPage from "../../components/ProductTypeListPage";
import { TypedProductTypeBulkDeleteMutation } from "../../mutations";
import { useProductTypeListQuery } from "../../queries";
import { ProductTypeBulkDelete } from "../../types/ProductTypeBulkDelete";
import {
  productTypeAddUrl,
  productTypeListUrl,
  ProductTypeListUrlDialog,
  ProductTypeListUrlQueryParams,
  productTypeUrl
} from "../../urls";
import {
  areFiltersApplied,
  deleteFilterTab,
  getActiveFilters,
  getFilterOpts,
  getFilterQueryParam,
  getFilterTabs,
  getFilterVariables,
  saveFilterTab
} from "./filters";
import { getSortQueryVariables } from "./sort";

interface ProductTypeListProps {
  params: ProductTypeListUrlQueryParams;
}

export const ProductTypeList: React.FC<ProductTypeListProps> = ({ params }) => {
  const navigate = useNavigator();
  const notify = useNotifier();
  const paginate = usePaginator();
  const {
    isSelected,
    listElements: selectedProductTypes,
    reset,
    toggle,
    toggleAll
  } = useBulkActions(params.ids);

  const { settings } = useListSettings(ListViews.PRODUCT_LIST);
  const intl = useIntl();

  const paginationState = createPaginationState(settings.rowNumber, params);
  const queryVariables = React.useMemo(
    () => ({
      ...paginationState,
      filter: getFilterVariables(params),
      sort: getSortQueryVariables(params)
    }),
    [params]
  );
  const { data, loading, refetch } = useProductTypeListQuery({
    displayLoader: true,
    variables: queryVariables
  });

  const tabs = getFilterTabs();

  const currentTab =
    params.activeTab === undefined
      ? areFiltersApplied(params)
        ? tabs.length + 1
        : 0
      : parseInt(params.activeTab, 0);

  const [
    changeFilters,
    resetFilters,
    handleSearchChange
  ] = createFilterHandlers({
    cleanupFn: reset,
    createUrl: productTypeListUrl,
    getFilterQueryParam,
    navigate,
    params
  });

  const [openModal, closeModal] = createDialogActionHandlers<
    ProductTypeListUrlDialog,
    ProductTypeListUrlQueryParams
  >(navigate, productTypeListUrl, params);

  const handleTabChange = (tab: number) => {
    reset();
    navigate(
      productTypeListUrl({
        activeTab: tab.toString(),
        ...getFilterTabs()[tab - 1].data
      })
    );
  };

  const handleTabDelete = () => {
    deleteFilterTab(currentTab);
    reset();
    navigate(productTypeListUrl());
  };

  const handleTabSave = (data: SaveFilterTabDialogFormData) => {
    saveFilterTab(data.name, getActiveFilters(params));
    handleTabChange(tabs.length + 1);
  };

  const { loadNextPage, loadPreviousPage, pageInfo } = paginate(
    maybe(() => data.productTypes.pageInfo),
    paginationState,
    params
  );

  const handleProductTypeBulkDelete = (data: ProductTypeBulkDelete) => {
    if (data.productTypeBulkDelete.errors.length === 0) {
      notify({
        status: "success",
        text: intl.formatMessage(commonMessages.savedChanges)
      });
      reset();
      refetch();
      navigate(
        productTypeListUrl({
          ...params,
          action: undefined,
          ids: undefined
        })
      );
    }
  };

  const handleSort = createSortHandler(navigate, productTypeListUrl, params);

  const productTypeDeleteData = useProductTypeDelete({
    selectedTypes: selectedProductTypes,
    params
  });

  const productTypesData =
    data?.productTypes?.edges.map(edge => edge.node) || [];

  return (
    <TypedProductTypeBulkDeleteMutation
      onCompleted={handleProductTypeBulkDelete}
    >
      {(productTypeBulkDelete, productTypeBulkDeleteOpts) => {
        const onProductTypeBulkDelete = () =>
          productTypeBulkDelete({
            variables: {
              ids: params.ids
            }
          });

        return (
          <>
            <ProductTypeListPage
              currentTab={currentTab}
              filterOpts={getFilterOpts(params)}
              initialSearch={params.query || ""}
              onSearchChange={handleSearchChange}
              onFilterChange={changeFilters}
              onAll={resetFilters}
              onTabChange={handleTabChange}
              onTabDelete={() => openModal("delete-search")}
              onTabSave={() => openModal("save-search")}
              tabs={tabs.map(tab => tab.name)}
              disabled={loading}
<<<<<<< HEAD
              productTypes={mapEdgesToItems(data?.productTypes)}
=======
              productTypes={productTypesData}
>>>>>>> 19b8d305
              pageInfo={pageInfo}
              onAdd={() => navigate(productTypeAddUrl)}
              onBack={() => navigate(configurationMenuUrl)}
              onNextPage={loadNextPage}
              onPreviousPage={loadPreviousPage}
              onRowClick={id => () => navigate(productTypeUrl(id))}
              onSort={handleSort}
              isChecked={isSelected}
              selected={selectedProductTypes.length}
              sort={getSortParams(params)}
              toggle={toggle}
              toggleAll={toggleAll}
              toolbar={
                <IconButton
                  color="primary"
                  onClick={() =>
                    openModal("remove", {
                      ids: selectedProductTypes
                    })
                  }
                >
                  <DeleteIcon />
                </IconButton>
              }
            />
            <TypeDeleteWarningDialog
              {...productTypeDeleteData}
              typesData={productTypesData}
              typesToDelete={selectedProductTypes}
              onClose={closeModal}
              onDelete={onProductTypeBulkDelete}
              deleteButtonState={productTypeBulkDeleteOpts.status}
            />
            <SaveFilterTabDialog
              open={params.action === "save-search"}
              confirmButtonState="default"
              onClose={closeModal}
              onSubmit={handleTabSave}
            />
            <DeleteFilterTabDialog
              open={params.action === "delete-search"}
              confirmButtonState="default"
              onClose={closeModal}
              onSubmit={handleTabDelete}
              tabName={maybe(() => tabs[currentTab - 1].name, "...")}
            />
          </>
        );
      }}
    </TypedProductTypeBulkDeleteMutation>
  );
};
ProductTypeList.displayName = "ProductTypeList";
export default ProductTypeList;<|MERGE_RESOLUTION|>--- conflicted
+++ resolved
@@ -188,11 +188,7 @@
               onTabSave={() => openModal("save-search")}
               tabs={tabs.map(tab => tab.name)}
               disabled={loading}
-<<<<<<< HEAD
-              productTypes={mapEdgesToItems(data?.productTypes)}
-=======
               productTypes={productTypesData}
->>>>>>> 19b8d305
               pageInfo={pageInfo}
               onAdd={() => navigate(productTypeAddUrl)}
               onBack={() => navigate(configurationMenuUrl)}
