import {
  AttributeValueFragment,
  ProductVariantBulkCreateInput,
<<<<<<< HEAD
  StockInput
=======
  StockInput,
>>>>>>> e7f68f4c
} from "@saleor/graphql";
import {
  add,
  remove,
  removeAtIndex,
  toggle,
  update,
  updateAtIndex,
} from "@saleor/utils/lists";

import { createVariants } from "./createVariants";
import {
  AttributeValue,
  ProductVariantCreateFormData,
  VariantCreatorPricesAndSkuMode,
} from "./form";

export enum ProductVariantCreateReducerActionType {
  applyPriceToAll,
  applyPriceToAttribute,
  applyStockToAll,
  applyStockToAttribute,
  changeApplyPriceToAllValue,
  changeApplyPriceToAttributeId,
  changeApplyStockToAllValue,
  changeApplyStockToAttributeId,
  changeAttributeValuePrice,
  changeAttributeValueStock,
  changeVariantSku,
  changeVariantPriceData,
  changeVariantStockData,
  changeWarehouses,
  deleteVariant,
  reload,
  rebuild,
<<<<<<< HEAD
  selectValue
=======
  selectValue,
>>>>>>> e7f68f4c
}
export interface ProductVariantCreateReducerAction {
  applyPriceOrStockToAll?: {
    mode: VariantCreatorPricesAndSkuMode;
  };
  changeApplyPriceToAllValue?: {
    channelId: string;
    price: string;
  };
  changeApplyPriceOrStockToAttributeId?: {
    attributeId: string;
  };
  changeApplyStockToAllValue?: Record<"quantity" | "warehouseIndex", number>;
  changeAttributeValuePrice?: Record<"valueId" | "price" | "channelId", string>;
  changeAttributeValueStock?: {
    valueId: string;
    quantity: number;
    warehouseIndex: number;
  };
  changeVariantSku?: {
    value: string;
    variantIndex: number;
  };
  changeVariantPriceData?: {
    value: { channelId: string; price: string };
    variantIndex: number;
  };
  changeVariantStockData?: {
    stock: StockInput;
    variantIndex: number;
  };
  changeWarehouses?: {
    warehouseId: string;
  };
  deleteVariant?: {
    variantIndex: number;
  };
  reload?: {
    data?: ProductVariantCreateFormData;
  };
  selectValue?: {
    attributeId: string;
    value: AttributeValue<Partial<AttributeValueFragment>>;
  };
  type: ProductVariantCreateReducerActionType;
}

function getVariantId(variant: ProductVariantBulkCreateInput): string {
  return variant.attributes
    .map(attribute => attribute.values.join(":"))
    .join("-");
}

function merge(
  prev: ProductVariantBulkCreateInput[],
<<<<<<< HEAD
  update: ProductVariantBulkCreateInput[]
=======
  update: ProductVariantBulkCreateInput[],
>>>>>>> e7f68f4c
): ProductVariantBulkCreateInput[] {
  const prevIds = prev.map(getVariantId);
  const updateIds = update.map(getVariantId);
  return [
    ...prev
      .filter(variant => updateIds.includes(getVariantId(variant)))
      .map(variant => {
        const updatedVariant = update.find(
<<<<<<< HEAD
          v => getVariantId(v) === getVariantId(variant)
=======
          v => getVariantId(v) === getVariantId(variant),
>>>>>>> e7f68f4c
        );

        return {
          ...updatedVariant,
<<<<<<< HEAD
          sku: variant.sku
        };
      }),
    ...update.filter(variant => !prevIds.includes(getVariantId(variant)))
=======
          sku: variant.sku,
        };
      }),
    ...update.filter(variant => !prevIds.includes(getVariantId(variant))),
>>>>>>> e7f68f4c
  ];
}

function rebuild(
<<<<<<< HEAD
  state: ProductVariantCreateFormData
): ProductVariantCreateFormData {
  return {
    ...state,
    variants: merge(state.variants, createVariants(state))
=======
  state: ProductVariantCreateFormData,
): ProductVariantCreateFormData {
  return {
    ...state,
    variants: merge(state.variants, createVariants(state)),
>>>>>>> e7f68f4c
  };
}

function selectValue(
  prevState: ProductVariantCreateFormData,
  attributeId: string,
  value: AttributeValue<Partial<AttributeValueFragment>>,
): ProductVariantCreateFormData {
  const attribute = prevState.attributes.find(
    attribute => attribute.id === attributeId,
  );

  const values = toggle(value, attribute.values, (a, b) => a.slug === b.slug);
  const updatedAttributes = add(
    {
      id: attributeId,
      valueRequired: attribute.valueRequired,
      values,
    },
    remove(attribute, prevState.attributes, (a, b) => a.id === b.id),
  );

  const priceValues =
    prevState.price.attribute === attributeId
      ? toggle(
          {
            slug: value.slug,
            value: [],
          },
          prevState.price.values,
          (a, b) => a.slug === b.slug,
        )
      : prevState.price.values;

  const stockValues =
    prevState.stock.attribute === attributeId
      ? toggle(
          {
            slug: value.slug,
            value: [],
          },
          prevState.stock.values,
          (a, b) => a.slug === b.slug,
        )
      : prevState.stock.values;

  return {
    ...prevState,
    attributes: updatedAttributes,
    price: {
      ...prevState.price,
      values: priceValues,
    },
    stock: {
      ...prevState.stock,
      values: stockValues,
    },
  };
}

function applyPriceToAll(
  state: ProductVariantCreateFormData,
  mode: VariantCreatorPricesAndSkuMode,
): ProductVariantCreateFormData {
  return {
    ...state,
    price: {
      ...state.price,
      mode,
    },
  };
}

function applyStockToAll(
  state: ProductVariantCreateFormData,
  mode: VariantCreatorPricesAndSkuMode,
): ProductVariantCreateFormData {
  return {
    ...state,
    stock: {
      ...state.stock,
      mode,
    },
  };
}

function changeAttributeValuePrice(
  state: ProductVariantCreateFormData,
  attributeValueSlug: string,
  price: string,
  channelId: string,
): ProductVariantCreateFormData {
  const index = state.price.values.findIndex(
    value => value.slug === attributeValueSlug,
  );

  if (index === -1) {
    throw new Error(`Value with id ${attributeValueSlug} not found`);
  }

  const channels = state.price.values[index].value;
  const channelIndex = channels.findIndex(
    channel => channel.channelId === channelId,
  );

  const values = updateAtIndex(
    {
      slug: attributeValueSlug,
      value: updateAtIndex({ channelId, price }, channels, channelIndex),
    },
    state.price.values,
    index,
  );

  return {
    ...state,
    price: {
      ...state.price,
      values,
    },
  };
}

function changeAttributeValueStock(
  state: ProductVariantCreateFormData,
  attributeValueSlug: string,
  quantity: number,
  warehouseIndex: number,
): ProductVariantCreateFormData {
  const index = state.stock.values.findIndex(
    value => value.slug === attributeValueSlug,
  );

  if (index === -1) {
    throw new Error(`Value with id ${attributeValueSlug} not found`);
  }

  const values = updateAtIndex(
    {
      ...state.stock.values[index],
      value: updateAtIndex(
        quantity,
        state.stock.values[index].value,
        warehouseIndex,
      ),
    },
    state.stock.values,
    index,
  );

  return {
    ...state,
    stock: {
      ...state.stock,
      values,
    },
  };
}

function changeApplyPriceToAttributeId(
  state: ProductVariantCreateFormData,
  attributeId: string,
): ProductVariantCreateFormData {
  const attribute = state.attributes.find(
    attribute => attribute.id === attributeId,
  );
  const values = attribute.values.map(value => ({
    slug: value.slug,
    value: [],
  }));

  return {
    ...state,
    price: {
      ...state.price,
      attribute: attributeId,
      values,
    },
  };
}

function changeApplyStockToAttributeId(
  state: ProductVariantCreateFormData,
  attributeId: string,
): ProductVariantCreateFormData {
  const attribute = state.attributes.find(
    attribute => attribute.id === attributeId,
  );
  const values = attribute.values.map(value => ({
    slug: value.slug,
    value: [],
  }));

  return {
    ...state,
    stock: {
      ...state.stock,
      attribute: attributeId,
      values,
    },
  };
}

function changeApplyPriceToAllValue(
  state: ProductVariantCreateFormData,
  channelId: string,
  price: string,
): ProductVariantCreateFormData {
  const prevChannels = [...state.price.channels];
  const channelIndex = prevChannels?.findIndex(
    channel => channelId === channel.channelId,
  );
  prevChannels[channelIndex] = { channelId, price };
  return {
    ...state,
    price: {
      ...state.price,
      channels: prevChannels,
    },
  };
}

function changeApplyStockToAllValue(
  state: ProductVariantCreateFormData,
  warehouseIndex: number,
  quantity: number,
): ProductVariantCreateFormData {
  return {
    ...state,
    stock: {
      ...state.stock,
      value: updateAtIndex(quantity, state.stock.value, warehouseIndex),
    },
  };
}

function changeVariantSku(
  state: ProductVariantCreateFormData,
  value: string,
  variantIndex: number,
): ProductVariantCreateFormData {
  const variant = {
    ...state.variants[variantIndex],
  };
  variant.sku = value;

  return {
    ...state,
    variants: updateAtIndex(variant, state.variants, variantIndex),
  };
}

function changeVariantStockData(
  state: ProductVariantCreateFormData,
  stock: StockInput,
  variantIndex: number,
): ProductVariantCreateFormData {
  const variant = {
    ...state.variants[variantIndex],
  };
  variant.stocks = update(
    stock,
    variant.stocks,
    (a, b) => a.warehouse === b.warehouse,
  );

  return {
    ...state,
    variants: updateAtIndex(variant, state.variants, variantIndex),
  };
}

function changeVariantPriceData(
  state: ProductVariantCreateFormData,
  value: { channelId: string; price: string },
  variantIndex: number,
): ProductVariantCreateFormData {
  const { channelId, price } = value;
  const variant = {
    ...state.variants[variantIndex],
  };
  const channelIndex = variant.channelListings.findIndex(
    listing => listing.channelId === channelId,
  );
  const updatedVariant = {
    ...variant,
    channelListings: updateAtIndex(
      { channelId, price },
      [...variant.channelListings],
      channelIndex,
    ),
  };
  return {
    ...state,
    variants: updateAtIndex(updatedVariant, [...state.variants], variantIndex),
  };
}

function changeWarehouses(
  state: ProductVariantCreateFormData,
  warehouseId: string,
): ProductVariantCreateFormData {
  const warehouses = toggle(warehouseId, state.warehouses, (a, b) => a === b);
  const added = warehouses.length > state.warehouses.length;

  if (added) {
    return {
      ...state,
      stock: {
        ...state.stock,
        value: [...state.stock.value, 0],
        values: state.stock.values.map(stockValue => ({
          ...stockValue,
          value: [...stockValue.value, 0],
        })),
      },
      warehouses,
    };
  }

  const warehouseIndex = state.warehouses.indexOf(warehouseId);

  return {
    ...state,
    stock: {
      ...state.stock,
      value: removeAtIndex(state.stock.value, warehouseIndex),
      values: state.stock.values.map(stockValue => ({
        ...stockValue,
        value: removeAtIndex(stockValue.value, warehouseIndex),
      })),
    },
    warehouses,
  };
}

function deleteVariant(
  state: ProductVariantCreateFormData,
  variantIndex: number,
): ProductVariantCreateFormData {
  const variants = removeAtIndex(state.variants, variantIndex);

  return {
    ...state,
    variants: variants.length
      ? variants
      : createVariants({
          ...state,
          attributes: state.attributes.map(attribute => ({
            id: attribute.id,
            valueRequired: attribute.valueRequired,
            values: [],
          })),
          variants,
        }),
  };
}

function createVariantMatrix(
  state: ProductVariantCreateFormData,
): ProductVariantCreateFormData {
  return {
    ...state,
    variants: createVariants(state),
  };
}

function reduceProductVariantCreateFormData(
  prevState: ProductVariantCreateFormData,
  action: ProductVariantCreateReducerAction,
) {
  switch (action.type) {
    case ProductVariantCreateReducerActionType.selectValue:
      return selectValue(
        prevState,
        action.selectValue.attributeId,
        action.selectValue.value,
      );
    case ProductVariantCreateReducerActionType.applyPriceToAll:
      return applyPriceToAll(prevState, action.applyPriceOrStockToAll.mode);
    case ProductVariantCreateReducerActionType.applyStockToAll:
      return applyStockToAll(prevState, action.applyPriceOrStockToAll.mode);
    case ProductVariantCreateReducerActionType.changeAttributeValuePrice:
      return changeAttributeValuePrice(
        prevState,
        action.changeAttributeValuePrice.valueId,
        action.changeAttributeValuePrice.price,
        action.changeAttributeValuePrice.channelId,
      );
    case ProductVariantCreateReducerActionType.changeAttributeValueStock:
      return changeAttributeValueStock(
        prevState,
        action.changeAttributeValueStock.valueId,
        action.changeAttributeValueStock.quantity,
        action.changeAttributeValueStock.warehouseIndex,
      );
    case ProductVariantCreateReducerActionType.changeApplyPriceToAttributeId:
      return changeApplyPriceToAttributeId(
        prevState,
        action.changeApplyPriceOrStockToAttributeId.attributeId,
      );
    case ProductVariantCreateReducerActionType.changeApplyStockToAttributeId:
      return changeApplyStockToAttributeId(
        prevState,
        action.changeApplyPriceOrStockToAttributeId.attributeId,
      );
    case ProductVariantCreateReducerActionType.changeApplyPriceToAllValue:
      return changeApplyPriceToAllValue(
        prevState,
        action.changeApplyPriceToAllValue.channelId,
        action.changeApplyPriceToAllValue.price,
      );
    case ProductVariantCreateReducerActionType.changeApplyStockToAllValue:
      return changeApplyStockToAllValue(
        prevState,
        action.changeApplyStockToAllValue.warehouseIndex,
        action.changeApplyStockToAllValue.quantity,
      );
    case ProductVariantCreateReducerActionType.changeVariantSku:
      return changeVariantSku(
        prevState,
        action.changeVariantSku.value,
        action.changeVariantSku.variantIndex,
      );
    case ProductVariantCreateReducerActionType.changeVariantPriceData:
      return changeVariantPriceData(
        prevState,
        action.changeVariantPriceData.value,
        action.changeVariantPriceData.variantIndex,
      );
    case ProductVariantCreateReducerActionType.changeVariantStockData:
      return changeVariantStockData(
        prevState,
        action.changeVariantStockData.stock,
        action.changeVariantStockData.variantIndex,
      );
    case ProductVariantCreateReducerActionType.changeWarehouses:
      return changeWarehouses(prevState, action.changeWarehouses.warehouseId);
    case ProductVariantCreateReducerActionType.deleteVariant:
      return deleteVariant(prevState, action.deleteVariant.variantIndex);
    case ProductVariantCreateReducerActionType.reload:
      return action.reload?.data || createVariantMatrix(prevState);
    case ProductVariantCreateReducerActionType.rebuild:
      return rebuild(prevState);
    default:
      return prevState;
  }
}

export default reduceProductVariantCreateFormData;<|MERGE_RESOLUTION|>--- conflicted
+++ resolved
@@ -1,11 +1,7 @@
 import {
   AttributeValueFragment,
   ProductVariantBulkCreateInput,
-<<<<<<< HEAD
-  StockInput
-=======
   StockInput,
->>>>>>> e7f68f4c
 } from "@saleor/graphql";
 import {
   add,
@@ -41,11 +37,7 @@
   deleteVariant,
   reload,
   rebuild,
-<<<<<<< HEAD
-  selectValue
-=======
   selectValue,
->>>>>>> e7f68f4c
 }
 export interface ProductVariantCreateReducerAction {
   applyPriceOrStockToAll?: {
@@ -101,11 +93,7 @@
 
 function merge(
   prev: ProductVariantBulkCreateInput[],
-<<<<<<< HEAD
-  update: ProductVariantBulkCreateInput[]
-=======
   update: ProductVariantBulkCreateInput[],
->>>>>>> e7f68f4c
 ): ProductVariantBulkCreateInput[] {
   const prevIds = prev.map(getVariantId);
   const updateIds = update.map(getVariantId);
@@ -114,43 +102,24 @@
       .filter(variant => updateIds.includes(getVariantId(variant)))
       .map(variant => {
         const updatedVariant = update.find(
-<<<<<<< HEAD
-          v => getVariantId(v) === getVariantId(variant)
-=======
           v => getVariantId(v) === getVariantId(variant),
->>>>>>> e7f68f4c
         );
 
         return {
           ...updatedVariant,
-<<<<<<< HEAD
-          sku: variant.sku
-        };
-      }),
-    ...update.filter(variant => !prevIds.includes(getVariantId(variant)))
-=======
           sku: variant.sku,
         };
       }),
     ...update.filter(variant => !prevIds.includes(getVariantId(variant))),
->>>>>>> e7f68f4c
   ];
 }
 
 function rebuild(
-<<<<<<< HEAD
-  state: ProductVariantCreateFormData
-): ProductVariantCreateFormData {
-  return {
-    ...state,
-    variants: merge(state.variants, createVariants(state))
-=======
   state: ProductVariantCreateFormData,
 ): ProductVariantCreateFormData {
   return {
     ...state,
     variants: merge(state.variants, createVariants(state)),
->>>>>>> e7f68f4c
   };
 }
 
