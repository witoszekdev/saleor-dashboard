--- conflicted
+++ resolved
@@ -12,13 +12,9 @@
   usePrivateMetadataUpdate
 } from "@saleor/utils/metadata/updateMetadata";
 import { useWarehouseList } from "@saleor/warehouses/queries";
-<<<<<<< HEAD
-import useShop from "@saleor/hooks/useShop";
-=======
 import React, { useEffect, useState } from "react";
 import { useIntl } from "react-intl";
 
->>>>>>> 2f84747d
 import { decimal, weight } from "../../misc";
 import ProductVariantDeleteDialog from "../components/ProductVariantDeleteDialog";
 import ProductVariantPage, {
@@ -184,73 +180,6 @@
     variables => updatePrivateMetadata({ variables })
   );
 
-<<<<<<< HEAD
-              return (
-                <>
-                  <WindowTitle title={data?.productVariant?.name} />
-                  <ProductVariantPage
-                    defaultWeightUnit={shop?.defaultWeightUnit}
-                    errors={errors}
-                    saveButtonBarState={updateVariant.opts.status}
-                    loading={disableFormSave}
-                    placeholderImage={placeholderImg}
-                    variant={variant}
-                    header={variant?.name || variant?.sku}
-                    warehouses={
-                      warehouses.data?.warehouses.edges.map(
-                        edge => edge.node
-                      ) || []
-                    }
-                    onAdd={() => navigate(productVariantAddUrl(productId))}
-                    onBack={handleBack}
-                    onDelete={() => openModal("remove")}
-                    onImageSelect={handleImageSelect}
-                    onSubmit={(data: ProductVariantPageSubmitData) =>
-                      updateVariant.mutate({
-                        addStocks: data.addStocks.map(
-                          mapFormsetStockToStockInput
-                        ),
-                        attributes: data.attributes.map(attribute => ({
-                          id: attribute.id,
-                          values: [attribute.value]
-                        })),
-                        costPrice: decimal(data.costPrice),
-                        id: variantId,
-                        priceOverride: decimal(data.priceOverride),
-                        removeStocks: data.removeStocks,
-                        sku: data.sku,
-                        stocks: data.updateStocks.map(
-                          mapFormsetStockToStockInput
-                        ),
-                        trackInventory: data.trackInventory,
-                        weight: weight(data.weight)
-                      })
-                    }
-                    onVariantClick={variantId => {
-                      navigate(productVariantEditUrl(productId, variantId));
-                    }}
-                  />
-                  <ProductVariantDeleteDialog
-                    confirmButtonState={deleteVariant.opts.status}
-                    onClose={() =>
-                      navigate(productVariantEditUrl(productId, variantId))
-                    }
-                    onConfirm={() =>
-                      deleteVariant.mutate({
-                        id: variantId
-                      })
-                    }
-                    open={params.action === "remove"}
-                    name={data?.productVariant?.name}
-                  />
-                </>
-              );
-            }}
-          </ProductVariantOperations>
-        );
-      }}
-    </TypedProductVariantQuery>
-=======
   return (
     <>
       <WindowTitle title={data?.productVariant?.name} />
@@ -288,7 +217,6 @@
         name={data?.productVariant?.name}
       />
     </>
->>>>>>> 2f84747d
   );
 };
 export default ProductVariant;