--- conflicted
+++ resolved
@@ -93,35 +93,6 @@
   const handleCreate = async (formData: ProductCreatePageSubmitData) => {
     const result = await productCreate({
       variables: {
-<<<<<<< HEAD
-        attributes: formData.attributes.map(attribute => ({
-          id: attribute.id,
-          values: attribute.value
-        })),
-        basePrice: decimal(formData.basePrice),
-        category: formData.category,
-        chargeTaxes: formData.chargeTaxes,
-        collections: formData.collections,
-        descriptionJson: JSON.stringify(formData.description),
-        isPublished: formData.isPublished,
-        name: formData.name,
-        productType: formData.productType,
-        publicationDate:
-          formData.publicationDate !== "" ? formData.publicationDate : null,
-        seo: {
-          description: formData.seoDescription,
-          title: formData.seoTitle
-        },
-        sku: formData.sku,
-        slug: formData.slug,
-        stocks: formData.stocks.map(stock => ({
-          quantity: parseInt(stock.value, 0),
-          warehouse: stock.id
-        })),
-        trackInventory: formData.trackInventory,
-        visibleInListings: formData.visibleInListings,
-        weight: weight(formData.weight)
-=======
         input: {
           attributes: formData.attributes.map(attribute => ({
             id: attribute.id,
@@ -142,6 +113,7 @@
             title: formData.seoTitle
           },
           sku: formData.sku,
+          slug: formData.slug,
           stocks: formData.stocks.map(stock => ({
             quantity: parseInt(stock.value, 0),
             warehouse: stock.id
@@ -151,7 +123,6 @@
           visibleInListings: formData.visibleInListings,
           weight: weight(formData.weight)
         }
->>>>>>> b571eef5
       }
     });
 
