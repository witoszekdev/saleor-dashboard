--- conflicted
+++ resolved
@@ -10,12 +10,9 @@
   usePrivateMetadataUpdate
 } from "@saleor/utils/metadata/updateMetadata";
 import { useWarehouseList } from "@saleor/warehouses/queries";
-<<<<<<< HEAD
-=======
 import React from "react";
 import { useIntl } from "react-intl";
 
->>>>>>> 2f84747d
 import { decimal, weight } from "../../misc";
 import ProductVariantCreatePage, {
   ProductVariantCreatePageSubmitData
@@ -68,43 +65,9 @@
 
   const product = data?.product;
 
-<<<<<<< HEAD
-        return (
-          <TypedVariantCreateMutation onCompleted={handleCreateSuccess}>
-            {(variantCreate, variantCreateResult) => {
-              const handleBack = () => navigate(productUrl(productId));
-              const handleSubmit = (
-                formData: ProductVariantCreatePageSubmitData
-              ) =>
-                variantCreate({
-                  variables: {
-                    input: {
-                      attributes: formData.attributes
-                        .filter(attribute => attribute.value !== "")
-                        .map(attribute => ({
-                          id: attribute.id,
-                          values: [attribute.value]
-                        })),
-                      costPrice: decimal(formData.costPrice),
-                      priceOverride: decimal(formData.priceOverride),
-                      product: productId,
-                      sku: formData.sku,
-                      stocks: formData.stocks.map(stock => ({
-                        quantity: parseInt(stock.value, 0),
-                        warehouse: stock.id
-                      })),
-                      trackInventory: true,
-                      weight: weight(formData.weight)
-                    }
-                  }
-                });
-              const handleVariantClick = (id: string) =>
-                navigate(productVariantEditUrl(productId, id));
-=======
   if (product === null) {
     return <NotFoundPage onBack={() => navigate(productListUrl())} />;
   }
->>>>>>> 2f84747d
 
   const handleBack = () => navigate(productUrl(productId));
   const handleCreate = async (formData: ProductVariantCreatePageSubmitData) => {
@@ -131,46 +94,6 @@
       }
     });
 
-<<<<<<< HEAD
-              return (
-                <>
-                  <WindowTitle
-                    title={intl.formatMessage({
-                      defaultMessage: "Create variant",
-                      description: "window title"
-                    })}
-                  />
-                  <ProductVariantCreatePage
-                    currencySymbol={shop?.defaultCurrency}
-                    disabled={disableForm}
-                    errors={
-                      variantCreateResult.data?.productVariantCreate.errors ||
-                      []
-                    }
-                    header={intl.formatMessage({
-                      defaultMessage: "Create Variant",
-                      description: "header"
-                    })}
-                    product={data?.product}
-                    onBack={handleBack}
-                    onSubmit={handleSubmit}
-                    onVariantClick={handleVariantClick}
-                    saveButtonBarState={variantCreateResult.status}
-                    warehouses={
-                      warehouses.data?.warehouses.edges.map(
-                        edge => edge.node
-                      ) || []
-                    }
-                    weightUnit={shop?.defaultWeightUnit}
-                  />
-                </>
-              );
-            }}
-          </TypedVariantCreateMutation>
-        );
-      }}
-    </TypedProductVariantCreateQuery>
-=======
     return result.data.productVariantCreate?.productVariant?.id || null;
   };
   const handleSubmit = createMetadataCreateHandler(
@@ -210,7 +133,6 @@
         weightUnit={shop?.defaultWeightUnit}
       />
     </>
->>>>>>> 2f84747d
   );
 };
 export default ProductVariant;