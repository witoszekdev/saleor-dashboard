--- conflicted
+++ resolved
@@ -35,11 +35,7 @@
 import { usePaginationReset } from "@saleor/hooks/usePaginationReset";
 import usePaginator, {
   createPaginationState,
-<<<<<<< HEAD
-  PaginatorContext
-=======
   PaginatorContext,
->>>>>>> e7f68f4c
 } from "@saleor/hooks/usePaginator";
 import { commonMessages } from "@saleor/intl";
 import { DeleteIcon, IconButton } from "@saleor/macaw-ui";
@@ -353,11 +349,7 @@
   const paginationValues = usePaginator({
     pageInfo: data?.products?.pageInfo,
     paginationState,
-<<<<<<< HEAD
-    queryString: params
-=======
     queryString: params,
->>>>>>> e7f68f4c
   });
 
   return (
