import placeholderImg from "@assets/images/placeholder255x255.png";
import DialogContentText from "@material-ui/core/DialogContentText";
import IconButton from "@material-ui/core/IconButton";
import DeleteIcon from "@material-ui/icons/Delete";
import ActionDialog from "@saleor/components/ActionDialog";
import NotFoundPage from "@saleor/components/NotFoundPage";
import { WindowTitle } from "@saleor/components/WindowTitle";
import { DEFAULT_INITIAL_SEARCH_DATA } from "@saleor/config";
import useBulkActions from "@saleor/hooks/useBulkActions";
import useNavigator from "@saleor/hooks/useNavigator";
import useNotifier from "@saleor/hooks/useNotifier";
import useShop from "@saleor/hooks/useShop";
import { commonMessages } from "@saleor/intl";
import {
  useProductDeleteMutation,
  useProductImageCreateMutation,
  useProductImageDeleteMutation,
  useProductImagesReorder,
  useProductSetAvailabilityForPurchase,
  useProductUpdateMutation,
  useProductVariantBulkDeleteMutation,
  useSimpleProductUpdateMutation
} from "@saleor/products/mutations";
import useCategorySearch from "@saleor/searches/useCategorySearch";
import useCollectionSearch from "@saleor/searches/useCollectionSearch";
import createDialogActionHandlers from "@saleor/utils/handlers/dialogActionHandlers";
import createMetadataUpdateHandler from "@saleor/utils/handlers/metadataUpdateHandler";
import {
  useMetadataUpdate,
  usePrivateMetadataUpdate
} from "@saleor/utils/metadata/updateMetadata";
import { useWarehouseList } from "@saleor/warehouses/queries";
<<<<<<< HEAD
import useShop from "@saleor/hooks/useShop";
=======
import React from "react";
import { FormattedMessage, useIntl } from "react-intl";

>>>>>>> 2f84747d
import { getMutationState, maybe } from "../../../misc";
import ProductUpdatePage from "../../components/ProductUpdatePage";
import { useProductDetails } from "../../queries";
import { ProductImageCreateVariables } from "../../types/ProductImageCreate";
import { ProductUpdate as ProductUpdateMutationResult } from "../../types/ProductUpdate";
import {
  productImageUrl,
  productListUrl,
  productUrl,
  ProductUrlDialog,
  ProductUrlQueryParams,
  productVariantAddUrl,
  productVariantCreatorUrl,
  productVariantEditUrl
} from "../../urls";
import {
  createImageReorderHandler,
  createImageUploadHandler,
  createUpdateHandler
} from "./handlers";

interface ProductUpdateProps {
  id: string;
  params: ProductUrlQueryParams;
}

export const ProductUpdate: React.FC<ProductUpdateProps> = ({ id, params }) => {
  const navigate = useNavigator();
  const notify = useNotifier();
  const { isSelected, listElements, reset, toggle, toggleAll } = useBulkActions(
    params.ids
  );
  const intl = useIntl();
  const {
    loadMore: loadMoreCategories,
    search: searchCategories,
    result: searchCategoriesOpts
  } = useCategorySearch({
    variables: DEFAULT_INITIAL_SEARCH_DATA
  });
  const {
    loadMore: loadMoreCollections,
    search: searchCollections,
    result: searchCollectionsOpts
  } = useCollectionSearch({
    variables: DEFAULT_INITIAL_SEARCH_DATA
  });
  const warehouses = useWarehouseList({
    displayLoader: true,
    variables: {
      first: 50
    }
  });
  const shop = useShop();
<<<<<<< HEAD
=======
  const [updateMetadata] = useMetadataUpdate({});
  const [updatePrivateMetadata] = usePrivateMetadataUpdate({});

  const { data, loading, refetch } = useProductDetails({
    displayLoader: true,
    variables: {
      id
    }
  });

  const handleUpdate = (data: ProductUpdateMutationResult) => {
    if (data.productUpdate.errors.length === 0) {
      notify({
        status: "success",
        text: intl.formatMessage(commonMessages.savedChanges)
      });
    }
  };
  const [updateProduct, updateProductOpts] = useProductUpdateMutation({
    onCompleted: handleUpdate
  });
  const [
    updateSimpleProduct,
    updateSimpleProductOpts
  ] = useSimpleProductUpdateMutation({
    onCompleted: handleUpdate
  });

  const [
    reorderProductImages,
    reorderProductImagesOpts
  ] = useProductImagesReorder({});

  const [deleteProduct, deleteProductOpts] = useProductDeleteMutation({
    onCompleted: () => {
      notify({
        status: "success",
        text: intl.formatMessage({
          defaultMessage: "Product removed"
        })
      });
      navigate(productListUrl());
    }
  });

  const [
    createProductImage,
    createProductImageOpts
  ] = useProductImageCreateMutation({
    onCompleted: data => {
      const imageError = data.productImageCreate.errors.find(
        error => error.field === ("image" as keyof ProductImageCreateVariables)
      );
      if (imageError) {
        notify({
          status: "error",
          text: intl.formatMessage(commonMessages.somethingWentWrong)
        });
      }
    }
  });

  const [deleteProductImage] = useProductImageDeleteMutation({
    onCompleted: () =>
      notify({
        status: "success",
        text: intl.formatMessage(commonMessages.savedChanges)
      })
  });

  const [
    bulkProductVariantDelete,
    bulkProductVariantDeleteOpts
  ] = useProductVariantBulkDeleteMutation({
    onCompleted: data => {
      if (data.productVariantBulkDelete.errors.length === 0) {
        closeModal();
        reset();
        refetch();
      }
    }
  });

  const [
    setProductAvailability,
    productAvailabilityOpts
  ] = useProductSetAvailabilityForPurchase({
    onCompleted: data => {
      const errors = data?.productSetAvailabilityForPurchase?.errors;
      if (errors?.length === 0) {
        notify({
          status: "success",
          text: intl.formatMessage({
            defaultMessage: "Product availability updated",
            description: "snackbar text"
          })
        });
      }
    }
  });
>>>>>>> 2f84747d

  const [openModal, closeModal] = createDialogActionHandlers<
    ProductUrlDialog,
    ProductUrlQueryParams
  >(navigate, params => productUrl(id, params), params);

  const handleBack = () => navigate(productListUrl());

  const product = data?.product;

  if (product === null) {
    return <NotFoundPage onBack={handleBack} />;
  }

  const handleVariantAdd = () => navigate(productVariantAddUrl(id));

  const handleImageDelete = (id: string) => () =>
    deleteProductImage({ variables: { id } });
  const handleImageEdit = (imageId: string) => () =>
    navigate(productImageUrl(id, imageId));
  const handleSubmit = createMetadataUpdateHandler(
    product,
    createUpdateHandler(
      product,
      variables => updateProduct({ variables }),
      variables => updateSimpleProduct({ variables }),
      variables => setProductAvailability({ variables })
    ),
    variables => updateMetadata({ variables }),
    variables => updatePrivateMetadata({ variables })
  );
  const handleImageUpload = createImageUploadHandler(id, variables =>
    createProductImage({ variables })
  );
  const handleImageReorder = createImageReorderHandler(product, variables =>
    reorderProductImages({ variables })
  );

  const disableFormSave =
    createProductImageOpts.loading ||
    deleteProductOpts.loading ||
    reorderProductImagesOpts.loading ||
    updateProductOpts.loading ||
    productAvailabilityOpts.loading ||
    loading;

  const formTransitionState = getMutationState(
    updateProductOpts.called || updateSimpleProductOpts.called,
    updateProductOpts.loading || updateSimpleProductOpts.loading,
    maybe(() => updateProductOpts.data.productUpdate.errors),
    maybe(() => updateSimpleProductOpts.data.productUpdate.errors),
    maybe(() => updateSimpleProductOpts.data.productVariantUpdate.errors)
  );

  const categories = maybe(
    () => searchCategoriesOpts.data.search.edges,
    []
  ).map(edge => edge.node);
  const collections = maybe(
    () => searchCollectionsOpts.data.search.edges,
    []
  ).map(edge => edge.node);
  const errors = [
    ...maybe(() => updateProductOpts.data.productUpdate.errors, []),
    ...maybe(() => updateSimpleProductOpts.data.productUpdate.errors, [])
  ];

<<<<<<< HEAD
              return (
                <>
                  <WindowTitle title={maybe(() => data.product.name)} />
                  <ProductUpdatePage
                    categories={categories}
                    collections={collections}
                    defaultWeightUnit={shop?.defaultWeightUnit}
                    disabled={disableFormSave}
                    errors={errors}
                    fetchCategories={searchCategories}
                    fetchCollections={searchCollections}
                    saveButtonBarState={formTransitionState}
                    images={maybe(() => data.product.images)}
                    header={maybe(() => product.name)}
                    placeholderImage={placeholderImg}
                    product={product}
                    warehouses={
                      warehouses.data?.warehouses.edges.map(
                        edge => edge.node
                      ) || []
                    }
                    variants={maybe(() => product.variants)}
                    onBack={handleBack}
                    onDelete={() => openModal("remove")}
                    onImageReorder={handleImageReorder}
                    onSubmit={handleSubmit}
                    onVariantAdd={handleVariantAdd}
                    onVariantsAdd={() => navigate(productVariantCreatorUrl(id))}
                    onVariantShow={variantId => () =>
                      navigate(productVariantEditUrl(product.id, variantId))}
                    onImageUpload={handleImageUpload}
                    onImageEdit={handleImageEdit}
                    onImageDelete={handleImageDelete}
                    toolbar={
                      <IconButton
                        color="primary"
                        onClick={() =>
                          openModal("remove-variants", {
                            ids: listElements
                          })
                        }
                      >
                        <DeleteIcon />
                      </IconButton>
                    }
                    isChecked={isSelected}
                    selected={listElements.length}
                    toggle={toggle}
                    toggleAll={toggleAll}
                    fetchMoreCategories={{
                      hasMore: maybe(
                        () =>
                          searchCategoriesOpts.data.search.pageInfo.hasNextPage
                      ),
                      loading: searchCategoriesOpts.loading,
                      onFetchMore: loadMoreCategories
                    }}
                    fetchMoreCollections={{
                      hasMore: maybe(
                        () =>
                          searchCollectionsOpts.data.search.pageInfo.hasNextPage
                      ),
                      loading: searchCollectionsOpts.loading,
                      onFetchMore: loadMoreCollections
                    }}
                  />
                  <ActionDialog
                    open={params.action === "remove"}
                    onClose={closeModal}
                    confirmButtonState={deleteProduct.opts.status}
                    onConfirm={() => deleteProduct.mutate({ id })}
                    variant="delete"
                    title={intl.formatMessage({
                      defaultMessage: "Delete Product",
                      description: "dialog header"
                    })}
                  >
                    <DialogContentText>
                      <FormattedMessage
                        defaultMessage="Are you sure you want to delete {name}?"
                        description="delete product"
                        values={{
                          name: product ? product.name : undefined
                        }}
                      />
                    </DialogContentText>
                  </ActionDialog>
                  <ActionDialog
                    open={params.action === "remove-variants"}
                    onClose={closeModal}
                    confirmButtonState={bulkProductVariantDelete.opts.status}
                    onConfirm={() =>
                      bulkProductVariantDelete.mutate({
                        ids: params.ids
                      })
                    }
                    variant="delete"
                    title={intl.formatMessage({
                      defaultMessage: "Delete Product Variants",
                      description: "dialog header"
                    })}
                  >
                    <DialogContentText>
                      <FormattedMessage
                        defaultMessage="{counter,plural,one{Are you sure you want to delete this variant?} other{Are you sure you want to delete {displayQuantity} variants?}}"
                        description="dialog content"
                        values={{
                          counter: maybe(() => params.ids.length),
                          displayQuantity: (
                            <strong>{maybe(() => params.ids.length)}</strong>
                          )
                        }}
                      />
                    </DialogContentText>
                  </ActionDialog>
                </>
              );
=======
  return (
    <>
      <WindowTitle title={maybe(() => data.product.name)} />
      <ProductUpdatePage
        categories={categories}
        collections={collections}
        defaultWeightUnit={shop?.defaultWeightUnit}
        disabled={disableFormSave}
        errors={errors}
        fetchCategories={searchCategories}
        fetchCollections={searchCollections}
        saveButtonBarState={formTransitionState}
        images={maybe(() => data.product.images)}
        header={maybe(() => product.name)}
        placeholderImage={placeholderImg}
        product={product}
        warehouses={
          warehouses.data?.warehouses.edges.map(edge => edge.node) || []
        }
        variants={maybe(() => product.variants)}
        onBack={handleBack}
        onDelete={() => openModal("remove")}
        onImageReorder={handleImageReorder}
        onSubmit={handleSubmit}
        onVariantAdd={handleVariantAdd}
        onVariantsAdd={() => navigate(productVariantCreatorUrl(id))}
        onVariantShow={variantId => () =>
          navigate(productVariantEditUrl(product.id, variantId))}
        onImageUpload={handleImageUpload}
        onImageEdit={handleImageEdit}
        onImageDelete={handleImageDelete}
        toolbar={
          <IconButton
            color="primary"
            onClick={() =>
              openModal("remove-variants", {
                ids: listElements
              })
            }
          >
            <DeleteIcon />
          </IconButton>
        }
        isChecked={isSelected}
        selected={listElements.length}
        toggle={toggle}
        toggleAll={toggleAll}
        fetchMoreCategories={{
          hasMore: maybe(
            () => searchCategoriesOpts.data.search.pageInfo.hasNextPage
          ),
          loading: searchCategoriesOpts.loading,
          onFetchMore: loadMoreCategories
        }}
        fetchMoreCollections={{
          hasMore: maybe(
            () => searchCollectionsOpts.data.search.pageInfo.hasNextPage
          ),
          loading: searchCollectionsOpts.loading,
          onFetchMore: loadMoreCollections
        }}
      />
      <ActionDialog
        open={params.action === "remove"}
        onClose={closeModal}
        confirmButtonState={deleteProductOpts.status}
        onConfirm={() => deleteProduct({ variables: { id } })}
        variant="delete"
        title={intl.formatMessage({
          defaultMessage: "Delete Product",
          description: "dialog header"
        })}
      >
        <DialogContentText>
          <FormattedMessage
            defaultMessage="Are you sure you want to delete {name}?"
            description="delete product"
            values={{
              name: product ? product.name : undefined
            }}
          />
        </DialogContentText>
      </ActionDialog>
      <ActionDialog
        open={params.action === "remove-variants"}
        onClose={closeModal}
        confirmButtonState={bulkProductVariantDeleteOpts.status}
        onConfirm={() =>
          bulkProductVariantDelete({
            variables: {
              ids: params.ids
            }
          })
        }
        variant="delete"
        title={intl.formatMessage({
          defaultMessage: "Delete Product Variants",
          description: "dialog header"
        })}
      >
        <DialogContentText>
          <FormattedMessage
            defaultMessage="{counter,plural,one{Are you sure you want to delete this variant?} other{Are you sure you want to delete {displayQuantity} variants?}}"
            description="dialog content"
            values={{
              counter: maybe(() => params.ids.length),
              displayQuantity: <strong>{maybe(() => params.ids.length)}</strong>
>>>>>>> 2f84747d
            }}
          />
        </DialogContentText>
      </ActionDialog>
    </>
  );
};
export default ProductUpdate;<|MERGE_RESOLUTION|>--- conflicted
+++ resolved
@@ -30,13 +30,9 @@
   usePrivateMetadataUpdate
 } from "@saleor/utils/metadata/updateMetadata";
 import { useWarehouseList } from "@saleor/warehouses/queries";
-<<<<<<< HEAD
-import useShop from "@saleor/hooks/useShop";
-=======
 import React from "react";
 import { FormattedMessage, useIntl } from "react-intl";
 
->>>>>>> 2f84747d
 import { getMutationState, maybe } from "../../../misc";
 import ProductUpdatePage from "../../components/ProductUpdatePage";
 import { useProductDetails } from "../../queries";
@@ -91,8 +87,6 @@
     }
   });
   const shop = useShop();
-<<<<<<< HEAD
-=======
   const [updateMetadata] = useMetadataUpdate({});
   const [updatePrivateMetadata] = usePrivateMetadataUpdate({});
 
@@ -193,7 +187,6 @@
       }
     }
   });
->>>>>>> 2f84747d
 
   const [openModal, closeModal] = createDialogActionHandlers<
     ProductUrlDialog,
@@ -261,125 +254,6 @@
     ...maybe(() => updateSimpleProductOpts.data.productUpdate.errors, [])
   ];
 
-<<<<<<< HEAD
-              return (
-                <>
-                  <WindowTitle title={maybe(() => data.product.name)} />
-                  <ProductUpdatePage
-                    categories={categories}
-                    collections={collections}
-                    defaultWeightUnit={shop?.defaultWeightUnit}
-                    disabled={disableFormSave}
-                    errors={errors}
-                    fetchCategories={searchCategories}
-                    fetchCollections={searchCollections}
-                    saveButtonBarState={formTransitionState}
-                    images={maybe(() => data.product.images)}
-                    header={maybe(() => product.name)}
-                    placeholderImage={placeholderImg}
-                    product={product}
-                    warehouses={
-                      warehouses.data?.warehouses.edges.map(
-                        edge => edge.node
-                      ) || []
-                    }
-                    variants={maybe(() => product.variants)}
-                    onBack={handleBack}
-                    onDelete={() => openModal("remove")}
-                    onImageReorder={handleImageReorder}
-                    onSubmit={handleSubmit}
-                    onVariantAdd={handleVariantAdd}
-                    onVariantsAdd={() => navigate(productVariantCreatorUrl(id))}
-                    onVariantShow={variantId => () =>
-                      navigate(productVariantEditUrl(product.id, variantId))}
-                    onImageUpload={handleImageUpload}
-                    onImageEdit={handleImageEdit}
-                    onImageDelete={handleImageDelete}
-                    toolbar={
-                      <IconButton
-                        color="primary"
-                        onClick={() =>
-                          openModal("remove-variants", {
-                            ids: listElements
-                          })
-                        }
-                      >
-                        <DeleteIcon />
-                      </IconButton>
-                    }
-                    isChecked={isSelected}
-                    selected={listElements.length}
-                    toggle={toggle}
-                    toggleAll={toggleAll}
-                    fetchMoreCategories={{
-                      hasMore: maybe(
-                        () =>
-                          searchCategoriesOpts.data.search.pageInfo.hasNextPage
-                      ),
-                      loading: searchCategoriesOpts.loading,
-                      onFetchMore: loadMoreCategories
-                    }}
-                    fetchMoreCollections={{
-                      hasMore: maybe(
-                        () =>
-                          searchCollectionsOpts.data.search.pageInfo.hasNextPage
-                      ),
-                      loading: searchCollectionsOpts.loading,
-                      onFetchMore: loadMoreCollections
-                    }}
-                  />
-                  <ActionDialog
-                    open={params.action === "remove"}
-                    onClose={closeModal}
-                    confirmButtonState={deleteProduct.opts.status}
-                    onConfirm={() => deleteProduct.mutate({ id })}
-                    variant="delete"
-                    title={intl.formatMessage({
-                      defaultMessage: "Delete Product",
-                      description: "dialog header"
-                    })}
-                  >
-                    <DialogContentText>
-                      <FormattedMessage
-                        defaultMessage="Are you sure you want to delete {name}?"
-                        description="delete product"
-                        values={{
-                          name: product ? product.name : undefined
-                        }}
-                      />
-                    </DialogContentText>
-                  </ActionDialog>
-                  <ActionDialog
-                    open={params.action === "remove-variants"}
-                    onClose={closeModal}
-                    confirmButtonState={bulkProductVariantDelete.opts.status}
-                    onConfirm={() =>
-                      bulkProductVariantDelete.mutate({
-                        ids: params.ids
-                      })
-                    }
-                    variant="delete"
-                    title={intl.formatMessage({
-                      defaultMessage: "Delete Product Variants",
-                      description: "dialog header"
-                    })}
-                  >
-                    <DialogContentText>
-                      <FormattedMessage
-                        defaultMessage="{counter,plural,one{Are you sure you want to delete this variant?} other{Are you sure you want to delete {displayQuantity} variants?}}"
-                        description="dialog content"
-                        values={{
-                          counter: maybe(() => params.ids.length),
-                          displayQuantity: (
-                            <strong>{maybe(() => params.ids.length)}</strong>
-                          )
-                        }}
-                      />
-                    </DialogContentText>
-                  </ActionDialog>
-                </>
-              );
-=======
   return (
     <>
       <WindowTitle title={maybe(() => data.product.name)} />
@@ -487,7 +361,6 @@
             values={{
               counter: maybe(() => params.ids.length),
               displayQuantity: <strong>{maybe(() => params.ids.length)}</strong>
->>>>>>> 2f84747d
             }}
           />
         </DialogContentText>
