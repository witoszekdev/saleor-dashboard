import { ProductVariant } from "@saleor/fragments/types/ProductVariant";
import {
  AttributeInputTypeEnum,
  WeightUnitsEnum
} from "@saleor/types/globalTypes";
import { warehouseList } from "@saleor/warehouses/fixtures";

import { content } from "../storybook/stories/components/RichTextEditor";
import { ProductDetails_product } from "./types/ProductDetails";
import { ProductList_products_edges_node } from "./types/ProductList";
import { ProductVariantCreateData_product } from "./types/ProductVariantCreateData";

export const product: (
  placeholderImage: string
) => ProductDetails_product &
  ProductVariantCreateData_product = placeholderImage => ({
  __typename: "Product" as "Product",
  attributes: [
    {
      __typename: "SelectedAttribute",
      attribute: {
        __typename: "Attribute" as "Attribute",
        id: "pta18161",
        inputType: AttributeInputTypeEnum.DROPDOWN,
        name: "Borders",
        slug: "Borders",
        valueRequired: true,
        values: [
          {
            __typename: "AttributeValue",
            id: "ptav47282",
            name: "portals",
            slug: "portals"
          },
          {
            __typename: "AttributeValue",
            id: "ptav17253",
            name: "Baht",
            slug: "Baht"
          }
        ]
      },
      values: [
        {
          __typename: "AttributeValue",
          id: "ptav47282",
          name: "portals",
          slug: "portals"
        }
      ]
    },
    {
      __typename: "SelectedAttribute",
      attribute: {
        __typename: "Attribute" as "Attribute",
        id: "pta22785",
        inputType: AttributeInputTypeEnum.MULTISELECT,
        name: "Legacy",
        slug: "Legacy",
        valueRequired: true,
        values: [
          {
            __typename: "AttributeValue",
            id: "ptav31282",
            name: "payment",
            slug: "payment"
          },
          {
            __typename: "AttributeValue",
            id: "ptav14907",
            name: "Auto Loan Account",
            slug: "Auto-Loan-Account"
          },
          {
            __typename: "AttributeValue",
            id: "ptav27366",
            name: "Garden",
            slug: "Garden"
          },
          {
            __typename: "AttributeValue",
            id: "ptav11873",
            name: "override",
            slug: "override"
          }
        ]
      },
      values: [
        {
          __typename: "AttributeValue",
          id: "ptav14907",
          name: "Auto Loan Account",
          slug: "Auto-Loan-Account"
        }
      ]
    }
  ],
  availableForPurchase: null,
  basePrice: {
    __typename: "Money" as "Money",
    amount: 339.39,
    currency: "NZD",
    localized: "339.39 NZD"
  },
  category: {
    __typename: "Category",
    id: "Q2F0ZWdvcnk6MQ==",
    name: "Apparel"
  },
  chargeTaxes: true,
  collections: [
    {
      __typename: "Collection",
      id: "Q29sbGVjdGlvbjoy",
      name: "Winter sale"
    }
  ],
  defaultVariant: { __typename: "ProductVariant", id: "pv75934" },
  descriptionJson: JSON.stringify(content),
  id: "p10171",
  images: [
    {
      __typename: "ProductImage",
      alt: "Id sit dolores adipisci",
      id: "UHJvZHVjdEltYWdlOjE=",
      sortOrder: 0,
      url: placeholderImage
    },
    {
      __typename: "ProductImage",
      alt: "Id sit dolores adipisci",
      id: "UHJvZHVjdEltYWdlOaE=",
      sortOrder: 2,
      url: placeholderImage
    },
    {
      __typename: "ProductImage",
      alt: "Id sit dolores adipisci",
      id: "UPJvZHVjdEltYWdlOjV=",
      sortOrder: 1,
      url: placeholderImage
    },
    {
      __typename: "ProductImage",
      alt: "Id sit dolores adipisci",
      id: "UHJvZHVjdEltYHdlOjX=",
      sortOrder: 3,
      url: placeholderImage
    },
    {
      __typename: "ProductImage",
      alt: "Id sit dolores adipisci",
      id: "UHJvZHVjdIlnYWdlOjX=",
      sortOrder: 4,
      url: placeholderImage
    }
  ],
  isAvailable: false,
  isAvailableForPurchase: false,
  isFeatured: false,
  isPublished: true,
  margin: { __typename: "Margin", start: 2, stop: 7 },
  metadata: [
    {
      __typename: "MetadataItem",
      key: "integration.id",
      value: "100023123"
    }
  ],
  name: "Ergonomic Plastic Bacon",
  pricing: {
    __typename: "ProductPricingInfo",
    priceRangeUndiscounted: {
      __typename: "TaxedMoneyRange",
      start: {
        __typename: "TaxedMoney",
        gross: {
          __typename: "Money",
          amount: 12.3,
          currency: "USD"
        },
        net: {
          __typename: "Money",
          amount: 10,
          currency: "USD"
        }
      },
      stop: {
        __typename: "TaxedMoney",
        gross: {
          __typename: "Money",
          amount: 24.6,
          currency: "USD"
        },
        net: {
          __typename: "Money",
          amount: 20,
          currency: "USD"
        }
      }
    }
  },
  privateMetadata: [],
  productType: {
    __typename: "ProductType",
    hasVariants: true,
    id: "pt76406",
    name: "Versatile",
    taxType: {
      __typename: "TaxType",
      description: "standard",
      taxCode: "standard"
    },
    variantAttributes: [
      {
        __typename: "Attribute",
        id: "pta18161",
        name: "Color",
        slug: "color",
        sortOrder: 0,
        valueRequired: true,
        values: [
          {
            __typename: "AttributeValue",
            id: "ptvav47282",
            name: "Black",
            slug: "black",
            sortOrder: 0
          },
          {
            __typename: "AttributeValue",
            id: "ptvav17253",
            name: "White",
            slug: "white",
            sortOrder: 1
          }
        ]
      }
    ]
  },
  publicationDate: "2018-08-25T18:45:54.125Z",
  purchaseCost: {
    __typename: "MoneyRange",
    start: {
      __typename: "Money",
      amount: 339.39,
      currency: "NZD",
      localized: "339.39 NZD"
    },
    stop: {
      __typename: "Money",
      amount: 678.78,
      currency: "NZD",
      localized: "678.78 NZD"
    }
  },
  seoDescription: "Seo description",
  seoTitle: "Seo title",
  sku: "59661-34207",
<<<<<<< HEAD
  slug: "Borders",
=======
  taxType: {
    __typename: "TaxType",
    description: "standard",
    taxCode: "standard"
  },
>>>>>>> b571eef5
  thumbnail: { __typename: "Image" as "Image", url: placeholderImage },
  url: "/example-url",
  variants: [
    {
      __typename: "ProductVariant",
      id: "pv75934",
      images: [
        {
          __typename: "ProductImage",
          id: "pi92837",
          url: placeholderImage
        },
        {
          __typename: "ProductImage",
          id: "pi92838",
          url: placeholderImage
        }
      ],
      margin: 2,
      name: "Cordoba Oro",
      price: {
        __typename: "Money",
        amount: 678.78,
        currency: "USD"
      },
      sku: "87192-94370",
      stocks: [
        {
          __typename: "Stock",
          id: "1",
          quantity: 1,
          quantityAllocated: 0,
          warehouse: warehouseList[0]
        },
        {
          __typename: "Stock",
          id: "2",
          quantity: 4,
          quantityAllocated: 2,
          warehouse: warehouseList[1]
        }
      ],
      trackInventory: true,
      weight: {
        __typename: "Weight",
        unit: WeightUnitsEnum.KG,
        value: 3
      }
    },
    {
      __typename: "ProductVariant",
      id: "pv68615",
      images: [
        {
          __typename: "ProductImage",
          id: "pi81234",
          url: placeholderImage
        },
        {
          __typename: "ProductImage",
          id: "pi1236912",
          url: placeholderImage
        }
      ],
      margin: 7,
      name: "silver",
      price: null,
      sku: "69055-15190",
      stocks: [
        {
          __typename: "Stock",
          id: "1",
          quantity: 13,
          quantityAllocated: 2,
          warehouse: warehouseList[0]
        }
      ],
      trackInventory: false,
      weight: {
        __typename: "Weight",
        unit: WeightUnitsEnum.KG,
        value: 4
      }
    }
  ],
  visibleInListings: true,
  weight: {
    __typename: "Weight",
    unit: WeightUnitsEnum.KG,
    value: 5
  }
});
export const products = (
  placeholderImage: string
): ProductList_products_edges_node[] => [
  {
    __typename: "Product",
    attributes: [],
    id: "UHJvZHVjdDo2MQ==",
    isAvailable: true,
    isPublished: true,
    name: "Nebula Night Sky Paint",
    pricing: {
      __typename: "ProductPricingInfo",
      priceRangeUndiscounted: {
        __typename: "TaxedMoneyRange",
        start: {
          __typename: "TaxedMoney",
          gross: {
            __typename: "Money",
            amount: 3,
            currency: "USD"
          }
        },
        stop: {
          __typename: "TaxedMoney",
          gross: {
            __typename: "Money",
            amount: 8,
            currency: "USD"
          }
        }
      }
    },
    productType: {
      __typename: "ProductType",
      hasVariants: true,
      id: "UHJvZHVjdFR5cGU6Nw==",
      name: "Paint"
    },
    thumbnail: {
      __typename: "Image",
      url: placeholderImage
    }
  },
  {
    __typename: "Product",
    attributes: [],
    id: "UHJvZHVjdDo2NA==",
    isAvailable: true,
    isPublished: false,
    name: "Light Speed Yellow Paint",
    pricing: {
      __typename: "ProductPricingInfo",
      priceRangeUndiscounted: {
        __typename: "TaxedMoneyRange",
        start: {
          __typename: "TaxedMoney",
          gross: {
            __typename: "Money",
            amount: 3,
            currency: "USD"
          }
        },
        stop: {
          __typename: "TaxedMoney",
          gross: {
            __typename: "Money",
            amount: 8,
            currency: "USD"
          }
        }
      }
    },
    productType: {
      __typename: "ProductType",
      hasVariants: true,
      id: "UHJvZHVjdFR5cGU6Nw==",
      name: "Paint"
    },
    thumbnail: {
      __typename: "Image",
      url: placeholderImage
    }
  },
  {
    __typename: "Product",
    attributes: [],
    id: "UHJvZHVjdDo2NQ==",
    isAvailable: true,
    isPublished: false,
    name: "Hyperspace Turquoise Paint",

    pricing: {
      __typename: "ProductPricingInfo",
      priceRangeUndiscounted: {
        __typename: "TaxedMoneyRange",
        start: {
          __typename: "TaxedMoney",
          gross: {
            __typename: "Money",
            amount: 3,
            currency: "USD"
          }
        },
        stop: {
          __typename: "TaxedMoney",
          gross: {
            __typename: "Money",
            amount: 8,
            currency: "USD"
          }
        }
      }
    },
    productType: {
      __typename: "ProductType",
      hasVariants: true,
      id: "UHJvZHVjdFR5cGU6Nw==",
      name: "Paint"
    },
    thumbnail: {
      __typename: "Image",
      url: placeholderImage
    }
  },
  {
    __typename: "Product",
    attributes: [
      {
        __typename: "SelectedAttribute",
        attribute: {
          __typename: "Attribute",
          id: "QXR0cmlidXRlOjE2"
        },
        values: [
          {
            __typename: "AttributeValue",
            id: "QXR0cmlidXRlVmFsdWU6MQ==",
            name: "Pineapple"
          }
        ]
      }
    ],
    id: "UHJvZHVjdDo3NQ==",
    isAvailable: true,
    isPublished: true,
    name: "Pineapple Juice",

    pricing: {
      __typename: "ProductPricingInfo",
      priceRangeUndiscounted: {
        __typename: "TaxedMoneyRange",
        start: {
          __typename: "TaxedMoney",
          gross: {
            __typename: "Money",
            amount: 3,
            currency: "USD"
          }
        },
        stop: {
          __typename: "TaxedMoney",
          gross: {
            __typename: "Money",
            amount: 8,
            currency: "USD"
          }
        }
      }
    },
    productType: {
      __typename: "ProductType",
      hasVariants: true,
      id: "UHJvZHVjdFR5cGU6OQ==",
      name: "Juice"
    },
    thumbnail: {
      __typename: "Image",
      url: placeholderImage
    }
  },
  {
    __typename: "Product",
    attributes: [
      {
        __typename: "SelectedAttribute",
        attribute: {
          __typename: "Attribute",
          id: "QXR0cmlidXRlOjE2"
        },
        values: [
          {
            __typename: "AttributeValue",
            id: "QXR0cmlidXRlVmFsdWU6Mg==",
            name: "Coconut"
          }
        ]
      }
    ],
    id: "UHJvZHVjdDo3Ng==",
    isAvailable: true,
    isPublished: true,
    name: "Coconut Juice",

    pricing: {
      __typename: "ProductPricingInfo",
      priceRangeUndiscounted: {
        __typename: "TaxedMoneyRange",
        start: {
          __typename: "TaxedMoney",
          gross: {
            __typename: "Money",
            amount: 3,
            currency: "USD"
          }
        },
        stop: {
          __typename: "TaxedMoney",
          gross: {
            __typename: "Money",
            amount: 8,
            currency: "USD"
          }
        }
      }
    },
    productType: {
      __typename: "ProductType",
      hasVariants: true,
      id: "UHJvZHVjdFR5cGU6OQ==",
      name: "Juice"
    },
    thumbnail: {
      __typename: "Image",
      url: placeholderImage
    }
  },
  {
    __typename: "Product",
    attributes: [
      {
        __typename: "SelectedAttribute",
        attribute: {
          __typename: "Attribute",
          id: "QXR0cmlidXRlOjE2"
        },
        values: [
          {
            __typename: "AttributeValue",
            id: "QXR0cmlidXRlVmFsdWU6Mw==",
            name: "Apple"
          }
        ]
      }
    ],
    id: "UHJvZHVjdDo3Mg==",
    isAvailable: true,
    isPublished: true,
    name: "Apple Juice",

    pricing: {
      __typename: "ProductPricingInfo",
      priceRangeUndiscounted: {
        __typename: "TaxedMoneyRange",
        start: {
          __typename: "TaxedMoney",
          gross: {
            __typename: "Money",
            amount: 3,
            currency: "USD"
          }
        },
        stop: {
          __typename: "TaxedMoney",
          gross: {
            __typename: "Money",
            amount: 8,
            currency: "USD"
          }
        }
      }
    },
    productType: {
      __typename: "ProductType",
      hasVariants: true,
      id: "UHJvZHVjdFR5cGU6OQ==",
      name: "Juice"
    },
    thumbnail: {
      __typename: "Image",
      url: placeholderImage
    }
  },
  {
    __typename: "Product",
    attributes: [
      {
        __typename: "SelectedAttribute",
        attribute: {
          __typename: "Attribute",
          id: "QXR0cmlidXRlOjE2"
        },
        values: [
          {
            __typename: "AttributeValue",
            id: "QXR0cmlidXRlVmFsdWU6NDk=",
            name: "Orange"
          }
        ]
      }
    ],
    id: "UHJvZHVjdDo3MQ==",
    isAvailable: true,
    isPublished: true,
    name: "Orange Juice",

    pricing: {
      __typename: "ProductPricingInfo",
      priceRangeUndiscounted: {
        __typename: "TaxedMoneyRange",
        start: {
          __typename: "TaxedMoney",
          gross: {
            __typename: "Money",
            amount: 3,
            currency: "USD"
          }
        },
        stop: {
          __typename: "TaxedMoney",
          gross: {
            __typename: "Money",
            amount: 8,
            currency: "USD"
          }
        }
      }
    },
    productType: {
      __typename: "ProductType",
      hasVariants: true,
      id: "UHJvZHVjdFR5cGU6OQ==",
      name: "Juice"
    },
    thumbnail: {
      __typename: "Image",
      url: placeholderImage
    }
  },
  {
    __typename: "Product",
    attributes: [
      {
        __typename: "SelectedAttribute",
        attribute: {
          __typename: "Attribute",
          id: "QXR0cmlidXRlOjE2"
        },
        values: [
          {
            __typename: "AttributeValue",
            id: "QXR0cmlidXRlVmFsdWU6NTA=",
            name: "Banana"
          }
        ]
      }
    ],
    id: "UHJvZHVjdDo3NA==",
    isAvailable: true,
    isPublished: true,
    name: "Banana Juice",

    pricing: {
      __typename: "ProductPricingInfo",
      priceRangeUndiscounted: {
        __typename: "TaxedMoneyRange",
        start: {
          __typename: "TaxedMoney",
          gross: {
            __typename: "Money",
            amount: 3,
            currency: "USD"
          }
        },
        stop: {
          __typename: "TaxedMoney",
          gross: {
            __typename: "Money",
            amount: 8,
            currency: "USD"
          }
        }
      }
    },
    productType: {
      __typename: "ProductType",
      hasVariants: true,
      id: "UHJvZHVjdFR5cGU6OQ==",
      name: "Juice"
    },
    thumbnail: {
      __typename: "Image",
      url: placeholderImage
    }
  },
  {
    __typename: "Product",
    attributes: [
      {
        __typename: "SelectedAttribute",
        attribute: {
          __typename: "Attribute",
          id: "QXR0cmlidXRlOjE2"
        },
        values: [
          {
            __typename: "AttributeValue",
            id: "QXR0cmlidXRlVmFsdWU6NTE=",
            name: "Bean"
          }
        ]
      }
    ],
    id: "UHJvZHVjdDo3OQ==",
    isAvailable: true,
    isPublished: false,
    name: "Bean Juice",

    pricing: {
      __typename: "ProductPricingInfo",
      priceRangeUndiscounted: {
        __typename: "TaxedMoneyRange",
        start: {
          __typename: "TaxedMoney",
          gross: {
            __typename: "Money",
            amount: 3,
            currency: "USD"
          }
        },
        stop: {
          __typename: "TaxedMoney",
          gross: {
            __typename: "Money",
            amount: 8,
            currency: "USD"
          }
        }
      }
    },
    productType: {
      __typename: "ProductType",
      hasVariants: true,
      id: "UHJvZHVjdFR5cGU6OQ==",
      name: "Juice"
    },
    thumbnail: {
      __typename: "Image",
      url: placeholderImage
    }
  },
  {
    __typename: "Product",
    attributes: [
      {
        __typename: "SelectedAttribute",
        attribute: {
          __typename: "Attribute",
          id: "QXR0cmlidXRlOjE2"
        },
        values: [
          {
            __typename: "AttributeValue",
            id: "QXR0cmlidXRlVmFsdWU6NTI=",
            name: "Carrot"
          }
        ]
      }
    ],
    id: "UHJvZHVjdDo3Mw==",
    isAvailable: true,
    isPublished: true,
    name: "Carrot Juice",

    pricing: {
      __typename: "ProductPricingInfo",
      priceRangeUndiscounted: {
        __typename: "TaxedMoneyRange",
        start: {
          __typename: "TaxedMoney",
          gross: {
            __typename: "Money",
            amount: 3,
            currency: "USD"
          }
        },
        stop: {
          __typename: "TaxedMoney",
          gross: {
            __typename: "Money",
            amount: 8,
            currency: "USD"
          }
        }
      }
    },
    productType: {
      __typename: "ProductType",
      hasVariants: true,
      id: "UHJvZHVjdFR5cGU6OQ==",
      name: "Juice"
    },
    thumbnail: {
      __typename: "Image",
      url: placeholderImage
    }
  },
  {
    __typename: "Product",
    attributes: [
      {
        __typename: "SelectedAttribute",
        attribute: {
          __typename: "Attribute",
          id: "QXR0cmlidXRlOjE2"
        },
        values: [
          {
            __typename: "AttributeValue",
            id: "QXR0cmlidXRlVmFsdWU6NTM=",
            name: "Sprouty"
          }
        ]
      }
    ],
    id: "UHJvZHVjdDo3OA==",
    isAvailable: true,
    isPublished: true,
    name: "Green Juice",

    pricing: {
      __typename: "ProductPricingInfo",
      priceRangeUndiscounted: {
        __typename: "TaxedMoneyRange",
        start: {
          __typename: "TaxedMoney",
          gross: {
            __typename: "Money",
            amount: 3,
            currency: "USD"
          }
        },
        stop: {
          __typename: "TaxedMoney",
          gross: {
            __typename: "Money",
            amount: 8,
            currency: "USD"
          }
        }
      }
    },
    productType: {
      __typename: "ProductType",
      hasVariants: true,
      id: "UHJvZHVjdFR5cGU6OQ==",
      name: "Juice"
    },
    thumbnail: {
      __typename: "Image",
      url: placeholderImage
    }
  },
  {
    __typename: "Product",
    attributes: [
      {
        __typename: "SelectedAttribute",
        attribute: {
          __typename: "Attribute",
          id: "QXR0cmlidXRlOjI1"
        },
        values: [
          {
            __typename: "AttributeValue",
            id: "QXR0cmlidXRlVmFsdWU6ODI=",
            name: "Cotton"
          }
        ]
      }
    ],
    id: "UHJvZHVjdDo4OQ==",
    isAvailable: true,
    isPublished: true,
    name: "Code Division T-shirt",

    pricing: {
      __typename: "ProductPricingInfo",
      priceRangeUndiscounted: {
        __typename: "TaxedMoneyRange",
        start: {
          __typename: "TaxedMoney",
          gross: {
            __typename: "Money",
            amount: 3,
            currency: "USD"
          }
        },
        stop: {
          __typename: "TaxedMoney",
          gross: {
            __typename: "Money",
            amount: 8,
            currency: "USD"
          }
        }
      }
    },
    productType: {
      __typename: "ProductType",
      hasVariants: true,
      id: "UHJvZHVjdFR5cGU6MTQ=",
      name: "Top (clothing)"
    },
    thumbnail: {
      __typename: "Image",
      url: placeholderImage
    }
  },
  {
    __typename: "Product",
    attributes: [
      {
        __typename: "SelectedAttribute",
        attribute: {
          __typename: "Attribute",
          id: "QXR0cmlidXRlOjI1"
        },
        values: [
          {
            __typename: "AttributeValue",
            id: "QXR0cmlidXRlVmFsdWU6ODI=",
            name: "Cotton"
          }
        ]
      }
    ],
    id: "UHJvZHVjdDoxMDc=",
    isAvailable: true,
    isPublished: true,
    name: "Polo Shirt",

    pricing: {
      __typename: "ProductPricingInfo",
      priceRangeUndiscounted: {
        __typename: "TaxedMoneyRange",
        start: {
          __typename: "TaxedMoney",
          gross: {
            __typename: "Money",
            amount: 3,
            currency: "USD"
          }
        },
        stop: {
          __typename: "TaxedMoney",
          gross: {
            __typename: "Money",
            amount: 8,
            currency: "USD"
          }
        }
      }
    },
    productType: {
      __typename: "ProductType",
      hasVariants: true,
      id: "UHJvZHVjdFR5cGU6MTQ=",
      name: "Top (clothing)"
    },
    thumbnail: {
      __typename: "Image",
      url: placeholderImage
    }
  },
  {
    __typename: "Product",
    attributes: [
      {
        __typename: "SelectedAttribute",
        attribute: {
          __typename: "Attribute",
          id: "QXR0cmlidXRlOjI1"
        },
        values: [
          {
            __typename: "AttributeValue",
            id: "QXR0cmlidXRlVmFsdWU6ODI=",
            name: "Cotton"
          }
        ]
      }
    ],
    id: "UHJvZHVjdDoxMDg=",
    isAvailable: true,
    isPublished: true,
    name: "Polo Shirt",

    pricing: {
      __typename: "ProductPricingInfo",
      priceRangeUndiscounted: {
        __typename: "TaxedMoneyRange",
        start: {
          __typename: "TaxedMoney",
          gross: {
            __typename: "Money",
            amount: 3,
            currency: "USD"
          }
        },
        stop: {
          __typename: "TaxedMoney",
          gross: {
            __typename: "Money",
            amount: 8,
            currency: "USD"
          }
        }
      }
    },
    productType: {
      __typename: "ProductType",
      hasVariants: true,
      id: "UHJvZHVjdFR5cGU6MTQ=",
      name: "Top (clothing)"
    },
    thumbnail: {
      __typename: "Image",
      url: placeholderImage
    }
  },
  {
    __typename: "Product",
    attributes: [
      {
        __typename: "SelectedAttribute",
        attribute: {
          __typename: "Attribute",
          id: "QXR0cmlidXRlOjI1"
        },
        values: [
          {
            __typename: "AttributeValue",
            id: "QXR0cmlidXRlVmFsdWU6ODI=",
            name: "Cotton"
          }
        ]
      }
    ],
    id: "UHJvZHVjdDoxMDk=",
    isAvailable: true,
    isPublished: true,
    name: "Polo Shirt",

    pricing: {
      __typename: "ProductPricingInfo",
      priceRangeUndiscounted: {
        __typename: "TaxedMoneyRange",
        start: {
          __typename: "TaxedMoney",
          gross: {
            __typename: "Money",
            amount: 3,
            currency: "USD"
          }
        },
        stop: {
          __typename: "TaxedMoney",
          gross: {
            __typename: "Money",
            amount: 8,
            currency: "USD"
          }
        }
      }
    },
    productType: {
      __typename: "ProductType",
      hasVariants: true,
      id: "UHJvZHVjdFR5cGU6MTQ=",
      name: "Top (clothing)"
    },
    thumbnail: {
      __typename: "Image",
      url: placeholderImage
    }
  },
  {
    __typename: "Product",
    attributes: [
      {
        __typename: "SelectedAttribute",
        attribute: {
          __typename: "Attribute",
          id: "QXR0cmlidXRlOjI1"
        },
        values: [
          {
            __typename: "AttributeValue",
            id: "QXR0cmlidXRlVmFsdWU6ODI=",
            name: "Cotton"
          }
        ]
      }
    ],
    id: "UHJvZHVjdDoxMTA=",
    isAvailable: true,
    isPublished: true,
    name: "Polo Shirt",

    pricing: {
      __typename: "ProductPricingInfo",
      priceRangeUndiscounted: {
        __typename: "TaxedMoneyRange",
        start: {
          __typename: "TaxedMoney",
          gross: {
            __typename: "Money",
            amount: 3,
            currency: "USD"
          }
        },
        stop: {
          __typename: "TaxedMoney",
          gross: {
            __typename: "Money",
            amount: 8,
            currency: "USD"
          }
        }
      }
    },
    productType: {
      __typename: "ProductType",
      hasVariants: true,
      id: "UHJvZHVjdFR5cGU6MTQ=",
      name: "Top (clothing)"
    },
    thumbnail: {
      __typename: "Image",
      url: placeholderImage
    }
  },
  {
    __typename: "Product",
    attributes: [
      {
        __typename: "SelectedAttribute",
        attribute: {
          __typename: "Attribute",
          id: "QXR0cmlidXRlOjI1"
        },
        values: [
          {
            __typename: "AttributeValue",
            id: "QXR0cmlidXRlVmFsdWU6ODI=",
            name: "Cotton"
          }
        ]
      }
    ],
    id: "UHJvZHVjdDoxMTU=",
    isAvailable: true,
    isPublished: false,
    name: "Black Hoodie",

    pricing: {
      __typename: "ProductPricingInfo",
      priceRangeUndiscounted: {
        __typename: "TaxedMoneyRange",
        start: {
          __typename: "TaxedMoney",
          gross: {
            __typename: "Money",
            amount: 3,
            currency: "USD"
          }
        },
        stop: {
          __typename: "TaxedMoney",
          gross: {
            __typename: "Money",
            amount: 8,
            currency: "USD"
          }
        }
      }
    },
    productType: {
      __typename: "ProductType",
      hasVariants: true,
      id: "UHJvZHVjdFR5cGU6MTQ=",
      name: "Top (clothing)"
    },
    thumbnail: {
      __typename: "Image",
      url: placeholderImage
    }
  },
  {
    __typename: "Product",
    attributes: [
      {
        __typename: "SelectedAttribute",
        attribute: {
          __typename: "Attribute",
          id: "QXR0cmlidXRlOjI1"
        },
        values: [
          {
            __typename: "AttributeValue",
            id: "QXR0cmlidXRlVmFsdWU6ODI=",
            name: "Cotton"
          }
        ]
      }
    ],
    id: "UHJvZHVjdDoxMTY=",
    isAvailable: true,
    isPublished: true,
    name: "Blue Hoodie",

    pricing: {
      __typename: "ProductPricingInfo",
      priceRangeUndiscounted: {
        __typename: "TaxedMoneyRange",
        start: {
          __typename: "TaxedMoney",
          gross: {
            __typename: "Money",
            amount: 3,
            currency: "USD"
          }
        },
        stop: {
          __typename: "TaxedMoney",
          gross: {
            __typename: "Money",
            amount: 8,
            currency: "USD"
          }
        }
      }
    },
    productType: {
      __typename: "ProductType",
      hasVariants: true,
      id: "UHJvZHVjdFR5cGU6MTQ=",
      name: "Top (clothing)"
    },
    thumbnail: {
      __typename: "Image",
      url: placeholderImage
    }
  },
  {
    __typename: "Product",
    attributes: [
      {
        __typename: "SelectedAttribute",
        attribute: {
          __typename: "Attribute",
          id: "QXR0cmlidXRlOjI1"
        },
        values: [
          {
            __typename: "AttributeValue",
            id: "QXR0cmlidXRlVmFsdWU6ODI=",
            name: "Cotton"
          }
        ]
      }
    ],
    id: "UHJvZHVjdDoxMTc=",
    isAvailable: true,
    isPublished: true,
    name: "Mustard Hoodie",

    pricing: {
      __typename: "ProductPricingInfo",
      priceRangeUndiscounted: {
        __typename: "TaxedMoneyRange",
        start: {
          __typename: "TaxedMoney",
          gross: {
            __typename: "Money",
            amount: 3,
            currency: "USD"
          }
        },
        stop: {
          __typename: "TaxedMoney",
          gross: {
            __typename: "Money",
            amount: 8,
            currency: "USD"
          }
        }
      }
    },
    productType: {
      __typename: "ProductType",
      hasVariants: true,
      id: "UHJvZHVjdFR5cGU6MTQ=",
      name: "Top (clothing)"
    },
    thumbnail: {
      __typename: "Image",
      url: placeholderImage
    }
  },
  {
    __typename: "Product",
    attributes: [
      {
        __typename: "SelectedAttribute",
        attribute: {
          __typename: "Attribute",
          id: "QXR0cmlidXRlOjIz"
        },
        values: [
          {
            __typename: "AttributeValue",
            id: "QXR0cmlidXRlVmFsdWU6NzI=",
            name: "Cotton"
          }
        ]
      }
    ],
    id: "UHJvZHVjdDo4NQ==",
    isAvailable: true,
    isPublished: false,
    name: "Colored Parrot Cushion",

    pricing: {
      __typename: "ProductPricingInfo",
      priceRangeUndiscounted: {
        __typename: "TaxedMoneyRange",
        start: {
          __typename: "TaxedMoney",
          gross: {
            __typename: "Money",
            amount: 3,
            currency: "USD"
          }
        },
        stop: {
          __typename: "TaxedMoney",
          gross: {
            __typename: "Money",
            amount: 8,
            currency: "USD"
          }
        }
      }
    },
    productType: {
      __typename: "ProductType",
      hasVariants: true,
      id: "UHJvZHVjdFR5cGU6MTI=",
      name: "Cushion"
    },
    thumbnail: {
      __typename: "Image",
      url: placeholderImage
    }
  }
];

export const variant = (placeholderImage: string): ProductVariant => ({
  __typename: "ProductVariant",
  attributes: [
    {
      __typename: "SelectedAttribute",
      attribute: {
        __typename: "Attribute" as "Attribute",
        id: "pta18161",
        name: "Borders",
        slug: "Borders",
        valueRequired: true,
        values: [
          {
            __typename: "AttributeValue",
            id: "ptav47282",
            name: "portals",
            slug: "portals"
          },
          {
            __typename: "AttributeValue",
            id: "ptav17253",
            name: "Baht",
            slug: "Baht"
          }
        ]
      },
      values: [
        {
          __typename: "AttributeValue",
          id: "ptav47282",
          name: "portals",
          slug: "portals"
        }
      ]
    },
    {
      __typename: "SelectedAttribute",
      attribute: {
        __typename: "Attribute" as "Attribute",
        id: "pta22785",
        name: "Legacy",
        slug: "Legacy",
        valueRequired: true,
        values: [
          {
            __typename: "AttributeValue",
            id: "ptav31282",
            name: "payment",
            slug: "payment"
          },
          {
            __typename: "AttributeValue",
            id: "ptav14907",
            name: "Auto Loan Account",
            slug: "Auto-Loan-Account"
          },
          {
            __typename: "AttributeValue",
            id: "ptav27366",
            name: "Garden",
            slug: "Garden"
          },
          {
            __typename: "AttributeValue",
            id: "ptav11873",
            name: "override",
            slug: "override"
          }
        ]
      },
      values: [
        {
          __typename: "AttributeValue",
          id: "ptav14907",
          name: "Auto Loan Account",
          slug: "Auto-Loan-Account"
        }
      ]
    }
  ],
  costPrice: {
    __typename: "Money",
    amount: 12,
    currency: "USD"
  },
  id: "var1",
  images: [
    {
      __typename: "ProductImage",
      id: "img1",
      url: placeholderImage
    },
    {
      __typename: "ProductImage",
      id: "img2",
      url: placeholderImage
    },
    {
      __typename: "ProductImage",
      id: "img7",
      url: placeholderImage
    },
    {
      __typename: "ProductImage",
      id: "img8",
      url: placeholderImage
    }
  ],
  metadata: [
    {
      __typename: "MetadataItem",
      key: "integration.id",
      value: "100023123"
    }
  ],
  name: "Extended Hard",
  price: {
    __typename: "Money",
    amount: 100,
    currency: "USD"
  },
  privateMetadata: [],
  product: {
    __typename: "Product" as "Product",
    id: "prod1",
    images: [
      {
        __typename: "ProductImage",
        alt: "Front",
        id: "img1",
        sortOrder: 1,
        url: placeholderImage
      },
      {
        __typename: "ProductImage",
        alt: "Back",
        id: "img2",
        sortOrder: 4,
        url: placeholderImage
      },
      {
        __typename: "ProductImage",
        alt: "Right side",
        id: "img3",
        sortOrder: 2,
        url: placeholderImage
      },
      {
        __typename: "ProductImage",
        alt: "Left side",
        id: "img4",
        sortOrder: 3,
        url: placeholderImage
      },
      {
        __typename: "ProductImage",
        alt: "Paper",
        id: "img5",
        sortOrder: 0,
        url: placeholderImage
      },
      {
        __typename: "ProductImage",
        alt: "Hard cover",
        id: "img6",
        sortOrder: 1,
        url: placeholderImage
      },
      {
        __typename: "ProductImage",
        alt: "Extended version",
        id: "img7",
        sortOrder: 0,
        url: placeholderImage
      },
      {
        __typename: "ProductImage",
        alt: "Cut version",
        id: "img8",
        sortOrder: 2,
        url: placeholderImage
      },
      {
        __typename: "ProductImage",
        alt: "Soft cover",
        id: "img9",
        sortOrder: 2,
        url: placeholderImage
      }
    ],
    name: "Our Awesome Book",
    thumbnail: { __typename: "Image" as "Image", url: placeholderImage },
    variants: [
      {
        __typename: "ProductVariant",
        id: "var1",
        images: [
          {
            __typename: "ProductImage",
            id: "23123",
            url: placeholderImage
          }
        ],
        name: "Extended Hard",
        sku: "13-1337"
      },
      {
        __typename: "ProductVariant",
        id: "var2",
        images: [
          {
            __typename: "ProductImage",
            id: "23123",
            url: placeholderImage
          }
        ],
        name: "Extended Soft",
        sku: "13-1338"
      },
      {
        __typename: "ProductVariant",
        id: "var3",
        images: [
          {
            __typename: "ProductImage",
            id: "23123",
            url: placeholderImage
          }
        ],
        name: "Normal Hard",
        sku: "13-1339"
      },
      {
        __typename: "ProductVariant",
        id: "var4",
        images: [
          {
            __typename: "ProductImage",
            id: "23123",
            url: placeholderImage
          }
        ],
        name: "Normal Soft",
        sku: "13-1340"
      }
    ]
  },
  sku: "1230959124123",
  stocks: [
    {
      __typename: "Stock",
      id: "1",
      quantity: 1,
      quantityAllocated: 1,
      warehouse: {
        __typename: "Warehouse",
        id: "123",
        name: "Warehouse 1"
      }
    },
    {
      __typename: "Stock",
      id: "2",
      quantity: 4,
      quantityAllocated: 2,
      warehouse: {
        __typename: "Warehouse",
        id: "1234",
        name: "Warehouse 2"
      }
    }
  ],
  trackInventory: true,
  weight: {
    __typename: "Weight",
    unit: WeightUnitsEnum.KG,
    value: 6
  }
});
export const variantImages = (placeholderImage: string) =>
  variant(placeholderImage).images;
export const variantProductImages = (placeholderImage: string) =>
  variant(placeholderImage).product.images;
export const variantSiblings = (placeholderImage: string) =>
  variant(placeholderImage).product.variants;<|MERGE_RESOLUTION|>--- conflicted
+++ resolved
@@ -257,15 +257,12 @@
   seoDescription: "Seo description",
   seoTitle: "Seo title",
   sku: "59661-34207",
-<<<<<<< HEAD
   slug: "Borders",
-=======
   taxType: {
     __typename: "TaxType",
     description: "standard",
     taxCode: "standard"
   },
->>>>>>> b571eef5
   thumbnail: { __typename: "Image" as "Image", url: placeholderImage },
   url: "/example-url",
   variants: [
