--- conflicted
+++ resolved
@@ -298,11 +298,7 @@
       trackInventory: true,
       weight: {
         __typename: "Weight",
-<<<<<<< HEAD
-        unit: "kg",
-=======
         unit: WeightUnitsEnum.KG,
->>>>>>> 2f84747d
         value: 3
       }
     },
@@ -337,25 +333,15 @@
       trackInventory: false,
       weight: {
         __typename: "Weight",
-<<<<<<< HEAD
-        unit: "kg",
-=======
         unit: WeightUnitsEnum.KG,
->>>>>>> 2f84747d
         value: 4
       }
     }
   ],
-<<<<<<< HEAD
-  weight: {
-    __typename: "Weight",
-    unit: "kg",
-=======
   visibleInListings: true,
   weight: {
     __typename: "Weight",
     unit: WeightUnitsEnum.KG,
->>>>>>> 2f84747d
     value: 5
   }
 });
@@ -1712,11 +1698,7 @@
   trackInventory: true,
   weight: {
     __typename: "Weight",
-<<<<<<< HEAD
-    unit: "kg",
-=======
     unit: WeightUnitsEnum.KG,
->>>>>>> 2f84747d
     value: 6
   }
 });
