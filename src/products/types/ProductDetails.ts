--- conflicted
+++ resolved
@@ -169,12 +169,6 @@
   warehouse: ProductDetails_product_variants_stocks_warehouse;
 }
 
-export interface ProductDetails_product_variants_weight {
-  __typename: "Weight";
-  unit: string;
-  value: number;
-}
-
 export interface ProductDetails_product_variants {
   __typename: "ProductVariant";
   id: string;
@@ -184,13 +178,6 @@
   margin: number | null;
   stocks: (ProductDetails_product_variants_stocks | null)[] | null;
   trackInventory: boolean;
-  weight: ProductDetails_product_variants_weight | null;
-}
-
-export interface ProductDetails_product_weight {
-  __typename: "Weight";
-  unit: string;
-  value: number;
 }
 
 export interface ProductDetails_product_weight {
@@ -223,11 +210,8 @@
   images: (ProductDetails_product_images | null)[] | null;
   variants: (ProductDetails_product_variants | null)[] | null;
   weight: ProductDetails_product_weight | null;
-<<<<<<< HEAD
-=======
   availableForPurchase: any | null;
   visibleInListings: boolean;
->>>>>>> 2f84747d
 }
 
 export interface ProductDetails {
