--- conflicted
+++ resolved
@@ -252,25 +252,5 @@
 }
 
 export interface ProductCreateVariables {
-<<<<<<< HEAD
-  attributes?: (AttributeValueInput | null)[] | null;
-  publicationDate?: any | null;
-  category: string;
-  chargeTaxes: boolean;
-  collections?: (string | null)[] | null;
-  descriptionJson?: any | null;
-  isPublished: boolean;
-  name: string;
-  basePrice?: any | null;
-  productType: string;
-  sku?: string | null;
-  seo?: SeoInput | null;
-  slug?: string | null;
-  stocks: StockInput[];
-  trackInventory: boolean;
-  weight?: any | null;
-  visibleInListings?: boolean | null;
-=======
   input: ProductCreateInput;
->>>>>>> b571eef5
 }