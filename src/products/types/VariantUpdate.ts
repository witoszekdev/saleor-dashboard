--- conflicted
+++ resolved
@@ -125,11 +125,7 @@
 
 export interface VariantUpdate_productVariantUpdate_productVariant_weight {
   __typename: "Weight";
-<<<<<<< HEAD
-  unit: string;
-=======
   unit: WeightUnitsEnum;
->>>>>>> 2f84747d
   value: number;
 }
 
@@ -274,11 +270,7 @@
 
 export interface VariantUpdate_productVariantStocksUpdate_productVariant_weight {
   __typename: "Weight";
-<<<<<<< HEAD
-  unit: string;
-=======
   unit: WeightUnitsEnum;
->>>>>>> 2f84747d
   value: number;
 }
 
