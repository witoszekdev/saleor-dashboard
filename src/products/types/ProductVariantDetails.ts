--- conflicted
+++ resolved
@@ -119,11 +119,7 @@
 
 export interface ProductVariantDetails_productVariant_weight {
   __typename: "Weight";
-<<<<<<< HEAD
-  unit: string;
-=======
   unit: WeightUnitsEnum;
->>>>>>> 2f84747d
   value: number;
 }
 
