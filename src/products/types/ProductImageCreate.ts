/* tslint:disable */
/* eslint-disable */
// This file was automatically generated and should not be edited.

import { ProductErrorCode, AttributeInputTypeEnum, WeightUnitsEnum } from "./../../types/globalTypes";

// ====================================================
// GraphQL mutation operation: ProductImageCreate
// ====================================================

export interface ProductImageCreate_productImageCreate_errors {
  __typename: "ProductError";
  code: ProductErrorCode;
  field: string | null;
}

export interface ProductImageCreate_productImageCreate_product_attributes_attribute_values {
  __typename: "AttributeValue";
  id: string;
  name: string | null;
  slug: string | null;
}

export interface ProductImageCreate_productImageCreate_product_attributes_attribute {
  __typename: "Attribute";
  id: string;
  slug: string | null;
  name: string | null;
  inputType: AttributeInputTypeEnum | null;
  valueRequired: boolean;
  values: (ProductImageCreate_productImageCreate_product_attributes_attribute_values | null)[] | null;
}

export interface ProductImageCreate_productImageCreate_product_attributes_values {
  __typename: "AttributeValue";
  id: string;
  name: string | null;
  slug: string | null;
}

export interface ProductImageCreate_productImageCreate_product_attributes {
  __typename: "SelectedAttribute";
  attribute: ProductImageCreate_productImageCreate_product_attributes_attribute;
  values: (ProductImageCreate_productImageCreate_product_attributes_values | null)[];
}

export interface ProductImageCreate_productImageCreate_product_productType_variantAttributes_values {
  __typename: "AttributeValue";
  id: string;
  name: string | null;
  slug: string | null;
}

export interface ProductImageCreate_productImageCreate_product_productType_variantAttributes {
  __typename: "Attribute";
  id: string;
  name: string | null;
  values: (ProductImageCreate_productImageCreate_product_productType_variantAttributes_values | null)[] | null;
}

export interface ProductImageCreate_productImageCreate_product_productType {
  __typename: "ProductType";
  id: string;
  variantAttributes: (ProductImageCreate_productImageCreate_product_productType_variantAttributes | null)[] | null;
  name: string;
  hasVariants: boolean;
}

export interface ProductImageCreate_productImageCreate_product_pricing_priceRangeUndiscounted_start_gross {
  __typename: "Money";
  amount: number;
  currency: string;
}

export interface ProductImageCreate_productImageCreate_product_pricing_priceRangeUndiscounted_start {
  __typename: "TaxedMoney";
  gross: ProductImageCreate_productImageCreate_product_pricing_priceRangeUndiscounted_start_gross;
}

export interface ProductImageCreate_productImageCreate_product_pricing_priceRangeUndiscounted_stop_gross {
  __typename: "Money";
  amount: number;
  currency: string;
}

export interface ProductImageCreate_productImageCreate_product_pricing_priceRangeUndiscounted_stop {
  __typename: "TaxedMoney";
  gross: ProductImageCreate_productImageCreate_product_pricing_priceRangeUndiscounted_stop_gross;
}

export interface ProductImageCreate_productImageCreate_product_pricing_priceRangeUndiscounted {
  __typename: "TaxedMoneyRange";
  start: ProductImageCreate_productImageCreate_product_pricing_priceRangeUndiscounted_start | null;
  stop: ProductImageCreate_productImageCreate_product_pricing_priceRangeUndiscounted_stop | null;
}

export interface ProductImageCreate_productImageCreate_product_pricing {
  __typename: "ProductPricingInfo";
  priceRangeUndiscounted: ProductImageCreate_productImageCreate_product_pricing_priceRangeUndiscounted | null;
}

export interface ProductImageCreate_productImageCreate_product_metadata {
  __typename: "MetadataItem";
  key: string;
  value: string;
}

export interface ProductImageCreate_productImageCreate_product_privateMetadata {
  __typename: "MetadataItem";
  key: string;
  value: string;
}

export interface ProductImageCreate_productImageCreate_product_category {
  __typename: "Category";
  id: string;
  name: string;
}

export interface ProductImageCreate_productImageCreate_product_collections {
  __typename: "Collection";
  id: string;
  name: string;
}

export interface ProductImageCreate_productImageCreate_product_margin {
  __typename: "Margin";
  start: number | null;
  stop: number | null;
}

export interface ProductImageCreate_productImageCreate_product_purchaseCost_start {
  __typename: "Money";
  amount: number;
  currency: string;
}

export interface ProductImageCreate_productImageCreate_product_purchaseCost_stop {
  __typename: "Money";
  amount: number;
  currency: string;
}

export interface ProductImageCreate_productImageCreate_product_purchaseCost {
  __typename: "MoneyRange";
  start: ProductImageCreate_productImageCreate_product_purchaseCost_start | null;
  stop: ProductImageCreate_productImageCreate_product_purchaseCost_stop | null;
}

export interface ProductImageCreate_productImageCreate_product_images {
  __typename: "ProductImage";
  id: string;
  alt: string;
  sortOrder: number | null;
  url: string;
}

export interface ProductImageCreate_productImageCreate_product_variants_price {
  __typename: "Money";
  amount: number;
  currency: string;
}

export interface ProductImageCreate_productImageCreate_product_variants_stocks_warehouse {
  __typename: "Warehouse";
  id: string;
  name: string;
}

export interface ProductImageCreate_productImageCreate_product_variants_stocks {
  __typename: "Stock";
  id: string;
  quantity: number;
  quantityAllocated: number;
  warehouse: ProductImageCreate_productImageCreate_product_variants_stocks_warehouse;
}

export interface ProductImageCreate_productImageCreate_product_variants_weight {
  __typename: "Weight";
  unit: string;
  value: number;
}

export interface ProductImageCreate_productImageCreate_product_variants {
  __typename: "ProductVariant";
  id: string;
  sku: string;
  name: string;
  price: ProductImageCreate_productImageCreate_product_variants_price | null;
  margin: number | null;
  stocks: (ProductImageCreate_productImageCreate_product_variants_stocks | null)[] | null;
  trackInventory: boolean;
  weight: ProductImageCreate_productImageCreate_product_variants_weight | null;
}

export interface ProductImageCreate_productImageCreate_product_weight {
  __typename: "Weight";
  unit: string;
  value: number;
}

export interface ProductImageCreate_productImageCreate_product_weight {
  __typename: "Weight";
  unit: WeightUnitsEnum;
  value: number;
}

export interface ProductImageCreate_productImageCreate_product {
  __typename: "Product";
  id: string;
  attributes: ProductImageCreate_productImageCreate_product_attributes[];
  productType: ProductImageCreate_productImageCreate_product_productType;
  pricing: ProductImageCreate_productImageCreate_product_pricing | null;
  metadata: (ProductImageCreate_productImageCreate_product_metadata | null)[];
  privateMetadata: (ProductImageCreate_productImageCreate_product_privateMetadata | null)[];
  name: string;
  descriptionJson: any;
  seoTitle: string | null;
  seoDescription: string | null;
  category: ProductImageCreate_productImageCreate_product_category | null;
  collections: (ProductImageCreate_productImageCreate_product_collections | null)[] | null;
  margin: ProductImageCreate_productImageCreate_product_margin | null;
  purchaseCost: ProductImageCreate_productImageCreate_product_purchaseCost | null;
  isAvailableForPurchase: boolean | null;
  isAvailable: boolean | null;
  isPublished: boolean;
  chargeTaxes: boolean;
  publicationDate: any | null;
  images: (ProductImageCreate_productImageCreate_product_images | null)[] | null;
  variants: (ProductImageCreate_productImageCreate_product_variants | null)[] | null;
  weight: ProductImageCreate_productImageCreate_product_weight | null;
<<<<<<< HEAD
=======
  availableForPurchase: any | null;
  visibleInListings: boolean;
>>>>>>> 2f84747d
}

export interface ProductImageCreate_productImageCreate {
  __typename: "ProductImageCreate";
  errors: ProductImageCreate_productImageCreate_errors[];
  product: ProductImageCreate_productImageCreate_product | null;
}

export interface ProductImageCreate {
  productImageCreate: ProductImageCreate_productImageCreate | null;
}

export interface ProductImageCreateVariables {
  product: string;
  image: any;
  alt?: string | null;
}<|MERGE_RESOLUTION|>--- conflicted
+++ resolved
@@ -175,12 +175,6 @@
   warehouse: ProductImageCreate_productImageCreate_product_variants_stocks_warehouse;
 }
 
-export interface ProductImageCreate_productImageCreate_product_variants_weight {
-  __typename: "Weight";
-  unit: string;
-  value: number;
-}
-
 export interface ProductImageCreate_productImageCreate_product_variants {
   __typename: "ProductVariant";
   id: string;
@@ -190,13 +184,6 @@
   margin: number | null;
   stocks: (ProductImageCreate_productImageCreate_product_variants_stocks | null)[] | null;
   trackInventory: boolean;
-  weight: ProductImageCreate_productImageCreate_product_variants_weight | null;
-}
-
-export interface ProductImageCreate_productImageCreate_product_weight {
-  __typename: "Weight";
-  unit: string;
-  value: number;
 }
 
 export interface ProductImageCreate_productImageCreate_product_weight {
@@ -229,11 +216,8 @@
   images: (ProductImageCreate_productImageCreate_product_images | null)[] | null;
   variants: (ProductImageCreate_productImageCreate_product_variants | null)[] | null;
   weight: ProductImageCreate_productImageCreate_product_weight | null;
-<<<<<<< HEAD
-=======
   availableForPurchase: any | null;
   visibleInListings: boolean;
->>>>>>> 2f84747d
 }
 
 export interface ProductImageCreate_productImageCreate {
