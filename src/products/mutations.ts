import {
  bulkProductErrorFragment,
  bulkStockErrorFragment,
  exportErrorFragment,
  productErrorFragment,
  stockErrorFragment
} from "@saleor/fragments/errors";
import {
  exportFileFragment,
  fragmentVariant,
  productFragmentDetails
} from "@saleor/fragments/products";
import makeMutation from "@saleor/hooks/makeMutation";
import gql from "graphql-tag";

import {
  productBulkDelete,
  productBulkDeleteVariables
} from "./types/productBulkDelete";
import {
  productBulkPublish,
  productBulkPublishVariables
} from "./types/productBulkPublish";
import { ProductCreate, ProductCreateVariables } from "./types/ProductCreate";
import { ProductDelete, ProductDeleteVariables } from "./types/ProductDelete";
import { ProductExport, ProductExportVariables } from "./types/ProductExport";
import {
  ProductImageCreate,
  ProductImageCreateVariables
} from "./types/ProductImageCreate";
import {
  ProductImageDelete,
  ProductImageDeleteVariables
} from "./types/ProductImageDelete";
import {
  ProductImageReorder,
  ProductImageReorderVariables
} from "./types/ProductImageReorder";
import {
  ProductImageUpdate,
  ProductImageUpdateVariables
} from "./types/ProductImageUpdate";
import {
  ProductSetAvailabilityForPurchase,
  ProductSetAvailabilityForPurchaseVariables
} from "./types/ProductSetAvailabilityForPurchase";
import { ProductUpdate, ProductUpdateVariables } from "./types/ProductUpdate";
import {
  ProductVariantBulkCreate,
  ProductVariantBulkCreateVariables
} from "./types/ProductVariantBulkCreate";
import {
  ProductVariantBulkDelete,
  ProductVariantBulkDeleteVariables
} from "./types/ProductVariantBulkDelete";
import {
  ProductVariantReorder,
  ProductVariantReorderVariables
} from "./types/ProductVariantReorder";
import {
  ProductVariantSetDefault,
  ProductVariantSetDefaultVariables
} from "./types/ProductVariantSetDefault";
import {
  SimpleProductUpdate,
  SimpleProductUpdateVariables
} from "./types/SimpleProductUpdate";
import { VariantCreate, VariantCreateVariables } from "./types/VariantCreate";
import { VariantDelete, VariantDeleteVariables } from "./types/VariantDelete";
import {
  VariantImageAssign,
  VariantImageAssignVariables
} from "./types/VariantImageAssign";
import {
  VariantImageUnassign,
  VariantImageUnassignVariables
} from "./types/VariantImageUnassign";
import { VariantUpdate, VariantUpdateVariables } from "./types/VariantUpdate";

export const productImageCreateMutation = gql`
  ${productErrorFragment}
  ${productFragmentDetails}
  mutation ProductImageCreate($product: ID!, $image: Upload!, $alt: String) {
    productImageCreate(input: { alt: $alt, image: $image, product: $product }) {
      errors: productErrors {
        ...ProductErrorFragment
      }
      product {
        ...Product
      }
    }
  }
`;
export const useProductImageCreateMutation = makeMutation<
  ProductImageCreate,
  ProductImageCreateVariables
>(productImageCreateMutation);

export const productDeleteMutation = gql`
  ${productErrorFragment}
  mutation ProductDelete($id: ID!) {
    productDelete(id: $id) {
      errors: productErrors {
        ...ProductErrorFragment
      }
      product {
        id
      }
    }
  }
`;
export const useProductDeleteMutation = makeMutation<
  ProductDelete,
  ProductDeleteVariables
>(productDeleteMutation);

export const productImagesReorder = gql`
  ${productErrorFragment}
  mutation ProductImageReorder($productId: ID!, $imagesIds: [ID]!) {
    productImageReorder(productId: $productId, imagesIds: $imagesIds) {
      errors: productErrors {
        ...ProductErrorFragment
      }
      product {
        id
        images {
          id
          alt
          sortOrder
          url
        }
      }
    }
  }
`;
export const useProductImagesReorder = makeMutation<
  ProductImageReorder,
  ProductImageReorderVariables
>(productImagesReorder);

const productVariantSetDefault = gql`
  ${productErrorFragment}
  ${productFragmentDetails}
  mutation ProductVariantSetDefault($productId: ID!, $variantId: ID!) {
    productVariantSetDefault(productId: $productId, variantId: $variantId) {
      errors: productErrors {
        ...ProductErrorFragment
      }
      product {
        ...Product
      }
    }
  }
`;

export const useProductVariantSetDefaultMutation = makeMutation<
  ProductVariantSetDefault,
  ProductVariantSetDefaultVariables
>(productVariantSetDefault);

export const productUpdateMutation = gql`
  ${productErrorFragment}
  ${productFragmentDetails}
<<<<<<< HEAD
  mutation ProductUpdate(
    $id: ID!
    $attributes: [AttributeValueInput]
    $publicationDate: Date
    $category: ID
    $chargeTaxes: Boolean!
    $collections: [ID]
    $descriptionJson: JSONString
    $isPublished: Boolean!
    $name: String
    $basePrice: PositiveDecimal
    $seo: SeoInput
    $slug: String
    $visibleInListings: Boolean
  ) {
    productUpdate(
      id: $id
      input: {
        attributes: $attributes
        publicationDate: $publicationDate
        category: $category
        chargeTaxes: $chargeTaxes
        collections: $collections
        descriptionJson: $descriptionJson
        isPublished: $isPublished
        name: $name
        basePrice: $basePrice
        seo: $seo
        slug: $slug
        visibleInListings: $visibleInListings
      }
    ) {
=======
  mutation ProductUpdate($id: ID!, $input: ProductInput!) {
    productUpdate(id: $id, input: $input) {
>>>>>>> b571eef5
      errors: productErrors {
        ...ProductErrorFragment
      }
      product {
        ...Product
      }
    }
  }
`;
export const useProductUpdateMutation = makeMutation<
  ProductUpdate,
  ProductUpdateVariables
>(productUpdateMutation);

export const simpleProductUpdateMutation = gql`
  ${bulkStockErrorFragment}
  ${productErrorFragment}
  ${productFragmentDetails}
  ${stockErrorFragment}
  ${fragmentVariant}
  mutation SimpleProductUpdate(
    $id: ID!
    $input: ProductInput!
    $productVariantId: ID!
    $productVariantInput: ProductVariantInput!
<<<<<<< HEAD
    $seo: SeoInput
    $slug: String
=======
>>>>>>> b571eef5
    $addStocks: [StockInput!]!
    $deleteStocks: [ID!]!
    $updateStocks: [StockInput!]!
  ) {
<<<<<<< HEAD
    productUpdate(
      id: $id
      input: {
        attributes: $attributes
        publicationDate: $publicationDate
        category: $category
        chargeTaxes: $chargeTaxes
        collections: $collections
        descriptionJson: $descriptionJson
        isPublished: $isPublished
        name: $name
        basePrice: $basePrice
        seo: $seo
        slug: $slug
        weight: $weight
        visibleInListings: $visibleInListings
      }
    ) {
=======
    productUpdate(id: $id, input: $input) {
>>>>>>> b571eef5
      errors: productErrors {
        ...ProductErrorFragment
      }
      product {
        ...Product
      }
    }
    productVariantUpdate(id: $productVariantId, input: $productVariantInput) {
      errors: productErrors {
        ...ProductErrorFragment
      }
      productVariant {
        ...ProductVariant
      }
    }
    productVariantStocksCreate(
      stocks: $addStocks
      variantId: $productVariantId
    ) {
      errors: bulkStockErrors {
        ...BulkStockErrorFragment
      }
      productVariant {
        ...ProductVariant
      }
    }
    productVariantStocksDelete(
      warehouseIds: $deleteStocks
      variantId: $productVariantId
    ) {
      errors: stockErrors {
        ...StockErrorFragment
      }
      productVariant {
        ...ProductVariant
      }
    }
    productVariantStocksUpdate(
      stocks: $updateStocks
      variantId: $productVariantId
    ) {
      errors: bulkStockErrors {
        ...BulkStockErrorFragment
      }
      productVariant {
        ...ProductVariant
      }
    }
  }
`;
export const useSimpleProductUpdateMutation = makeMutation<
  SimpleProductUpdate,
  SimpleProductUpdateVariables
>(simpleProductUpdateMutation);

export const productCreateMutation = gql`
  ${productErrorFragment}
  ${productFragmentDetails}
<<<<<<< HEAD
  mutation ProductCreate(
    $attributes: [AttributeValueInput]
    $publicationDate: Date
    $category: ID!
    $chargeTaxes: Boolean!
    $collections: [ID]
    $descriptionJson: JSONString
    $isPublished: Boolean!
    $name: String!
    $basePrice: PositiveDecimal
    $productType: ID!
    $sku: String
    $seo: SeoInput
    $slug: String
    $stocks: [StockInput!]!
    $trackInventory: Boolean!
    $weight: WeightScalar
    $visibleInListings: Boolean
  ) {
    productCreate(
      input: {
        attributes: $attributes
        publicationDate: $publicationDate
        category: $category
        chargeTaxes: $chargeTaxes
        collections: $collections
        descriptionJson: $descriptionJson
        isPublished: $isPublished
        name: $name
        basePrice: $basePrice
        productType: $productType
        sku: $sku
        seo: $seo
        slug: $slug
        stocks: $stocks
        trackInventory: $trackInventory
        weight: $weight
        visibleInListings: $visibleInListings
      }
    ) {
=======
  mutation ProductCreate($input: ProductCreateInput!) {
    productCreate(input: $input) {
>>>>>>> b571eef5
      errors: productErrors {
        ...ProductErrorFragment
      }
      product {
        ...Product
      }
    }
  }
`;
export const useProductCreateMutation = makeMutation<
  ProductCreate,
  ProductCreateVariables
>(productCreateMutation);

export const variantDeleteMutation = gql`
  ${productErrorFragment}
  mutation VariantDelete($id: ID!) {
    productVariantDelete(id: $id) {
      errors: productErrors {
        ...ProductErrorFragment
      }
      productVariant {
        id
      }
    }
  }
`;
export const useVariantDeleteMutation = makeMutation<
  VariantDelete,
  VariantDeleteVariables
>(variantDeleteMutation);

export const variantUpdateMutation = gql`
  ${bulkStockErrorFragment}
  ${fragmentVariant}
  ${productErrorFragment}
  mutation VariantUpdate(
    $addStocks: [StockInput!]!
    $removeStocks: [ID!]!
    $id: ID!
    $attributes: [AttributeValueInput]
    $costPrice: PositiveDecimal
    $price: PositiveDecimal
    $sku: String
    $trackInventory: Boolean!
    $stocks: [StockInput!]!
    $weight: WeightScalar
  ) {
    productVariantUpdate(
      id: $id
      input: {
        attributes: $attributes
        costPrice: $costPrice
        price: $price
        sku: $sku
        trackInventory: $trackInventory
        weight: $weight
      }
    ) {
      errors: productErrors {
        ...ProductErrorFragment
      }
      productVariant {
        ...ProductVariant
      }
    }
    productVariantStocksUpdate(stocks: $stocks, variantId: $id) {
      errors: bulkStockErrors {
        ...BulkStockErrorFragment
      }
      productVariant {
        ...ProductVariant
      }
    }
    productVariantStocksCreate(stocks: $addStocks, variantId: $id) {
      errors: bulkStockErrors {
        ...BulkStockErrorFragment
      }
      productVariant {
        id
        stocks {
          ...StockFragment
        }
      }
    }
    productVariantStocksDelete(warehouseIds: $removeStocks, variantId: $id) {
      errors: stockErrors {
        code
        field
      }
      productVariant {
        id
        stocks {
          ...StockFragment
        }
      }
    }
  }
`;
export const useVariantUpdateMutation = makeMutation<
  VariantUpdate,
  VariantUpdateVariables
>(variantUpdateMutation);

export const variantCreateMutation = gql`
  ${fragmentVariant}
  ${productErrorFragment}
  mutation VariantCreate($input: ProductVariantCreateInput!) {
    productVariantCreate(input: $input) {
      errors: productErrors {
        ...ProductErrorFragment
      }
      productVariant {
        ...ProductVariant
      }
    }
  }
`;
export const useVariantCreateMutation = makeMutation<
  VariantCreate,
  VariantCreateVariables
>(variantCreateMutation);

export const productImageDeleteMutation = gql`
  ${productErrorFragment}
  mutation ProductImageDelete($id: ID!) {
    productImageDelete(id: $id) {
      errors: productErrors {
        ...ProductErrorFragment
      }
      product {
        id
        images {
          id
        }
      }
    }
  }
`;
export const useProductImageDeleteMutation = makeMutation<
  ProductImageDelete,
  ProductImageDeleteVariables
>(productImageDeleteMutation);

export const productImageUpdateMutation = gql`
  ${productErrorFragment}
  ${productFragmentDetails}
  mutation ProductImageUpdate($id: ID!, $alt: String!) {
    productImageUpdate(id: $id, input: { alt: $alt }) {
      errors: productErrors {
        ...ProductErrorFragment
      }
      product {
        ...Product
      }
    }
  }
`;
export const useProductImageUpdateMutation = makeMutation<
  ProductImageUpdate,
  ProductImageUpdateVariables
>(productImageUpdateMutation);

export const variantImageAssignMutation = gql`
  ${fragmentVariant}
  ${productErrorFragment}
  mutation VariantImageAssign($variantId: ID!, $imageId: ID!) {
    variantImageAssign(variantId: $variantId, imageId: $imageId) {
      errors: productErrors {
        ...ProductErrorFragment
      }
      productVariant {
        ...ProductVariant
      }
    }
  }
`;
export const useVariantImageAssignMutation = makeMutation<
  VariantImageAssign,
  VariantImageAssignVariables
>(variantImageAssignMutation);

export const variantImageUnassignMutation = gql`
  ${fragmentVariant}
  ${productErrorFragment}
  mutation VariantImageUnassign($variantId: ID!, $imageId: ID!) {
    variantImageUnassign(variantId: $variantId, imageId: $imageId) {
      errors: productErrors {
        ...ProductErrorFragment
      }
      productVariant {
        ...ProductVariant
      }
    }
  }
`;
export const useVariantImageUnassignMutation = makeMutation<
  VariantImageUnassign,
  VariantImageUnassignVariables
>(variantImageUnassignMutation);

export const productBulkDeleteMutation = gql`
  ${productErrorFragment}
  mutation productBulkDelete($ids: [ID!]!) {
    productBulkDelete(ids: $ids) {
      errors: productErrors {
        ...ProductErrorFragment
      }
    }
  }
`;
export const useProductBulkDeleteMutation = makeMutation<
  productBulkDelete,
  productBulkDeleteVariables
>(productBulkDeleteMutation);

export const productBulkPublishMutation = gql`
  ${productErrorFragment}
  mutation productBulkPublish($ids: [ID!]!, $isPublished: Boolean!) {
    productBulkPublish(ids: $ids, isPublished: $isPublished) {
      errors: productErrors {
        ...ProductErrorFragment
      }
    }
  }
`;
export const useProductBulkPublishMutation = makeMutation<
  productBulkPublish,
  productBulkPublishVariables
>(productBulkPublishMutation);

export const ProductVariantBulkCreateMutation = gql`
  ${bulkProductErrorFragment}
  mutation ProductVariantBulkCreate(
    $id: ID!
    $inputs: [ProductVariantBulkCreateInput]!
  ) {
    productVariantBulkCreate(product: $id, variants: $inputs) {
      errors: bulkProductErrors {
        ...BulkProductErrorFragment
      }
    }
  }
`;
export const useProductVariantBulkCreateMutation = makeMutation<
  ProductVariantBulkCreate,
  ProductVariantBulkCreateVariables
>(ProductVariantBulkCreateMutation);

export const ProductVariantBulkDeleteMutation = gql`
  ${productErrorFragment}
  mutation ProductVariantBulkDelete($ids: [ID!]!) {
    productVariantBulkDelete(ids: $ids) {
      errors: productErrors {
        ...ProductErrorFragment
      }
    }
  }
`;
export const useProductVariantBulkDeleteMutation = makeMutation<
  ProductVariantBulkDelete,
  ProductVariantBulkDeleteVariables
>(ProductVariantBulkDeleteMutation);

export const productExportMutation = gql`
  ${exportFileFragment}
  ${exportErrorFragment}
  mutation ProductExport($input: ExportProductsInput!) {
    exportProducts(input: $input) {
      exportFile {
        ...ExportFileFragment
      }
      errors: exportErrors {
        ...ExportErrorFragment
      }
    }
  }
`;
export const useProductExport = makeMutation<
  ProductExport,
  ProductExportVariables
>(productExportMutation);

const productSetAvailabilityForPurchase = gql`
  ${productErrorFragment}
  mutation ProductSetAvailabilityForPurchase(
    $isAvailable: Boolean!
    $productId: ID!
    $startDate: Date
  ) {
    productSetAvailabilityForPurchase(
      isAvailable: $isAvailable
      productId: $productId
      startDate: $startDate
    ) {
      product {
        id
        availableForPurchase
        isAvailableForPurchase
      }
      errors: productErrors {
        ...ProductErrorFragment
        message
      }
    }
  }
`;

export const useProductSetAvailabilityForPurchase = makeMutation<
  ProductSetAvailabilityForPurchase,
  ProductSetAvailabilityForPurchaseVariables
>(productSetAvailabilityForPurchase);

const productVariantReorder = gql`
  ${productErrorFragment}
  ${productFragmentDetails}
  mutation ProductVariantReorder($move: ReorderInput!, $productId: ID!) {
    productVariantReorder(moves: [$move], productId: $productId) {
      errors: productErrors {
        ...ProductErrorFragment
      }
      product {
        ...Product
      }
    }
  }
`;
export const useProductVariantReorderMutation = makeMutation<
  ProductVariantReorder,
  ProductVariantReorderVariables
>(productVariantReorder);<|MERGE_RESOLUTION|>--- conflicted
+++ resolved
@@ -161,43 +161,8 @@
 export const productUpdateMutation = gql`
   ${productErrorFragment}
   ${productFragmentDetails}
-<<<<<<< HEAD
-  mutation ProductUpdate(
-    $id: ID!
-    $attributes: [AttributeValueInput]
-    $publicationDate: Date
-    $category: ID
-    $chargeTaxes: Boolean!
-    $collections: [ID]
-    $descriptionJson: JSONString
-    $isPublished: Boolean!
-    $name: String
-    $basePrice: PositiveDecimal
-    $seo: SeoInput
-    $slug: String
-    $visibleInListings: Boolean
-  ) {
-    productUpdate(
-      id: $id
-      input: {
-        attributes: $attributes
-        publicationDate: $publicationDate
-        category: $category
-        chargeTaxes: $chargeTaxes
-        collections: $collections
-        descriptionJson: $descriptionJson
-        isPublished: $isPublished
-        name: $name
-        basePrice: $basePrice
-        seo: $seo
-        slug: $slug
-        visibleInListings: $visibleInListings
-      }
-    ) {
-=======
   mutation ProductUpdate($id: ID!, $input: ProductInput!) {
     productUpdate(id: $id, input: $input) {
->>>>>>> b571eef5
       errors: productErrors {
         ...ProductErrorFragment
       }
@@ -223,37 +188,11 @@
     $input: ProductInput!
     $productVariantId: ID!
     $productVariantInput: ProductVariantInput!
-<<<<<<< HEAD
-    $seo: SeoInput
-    $slug: String
-=======
->>>>>>> b571eef5
     $addStocks: [StockInput!]!
     $deleteStocks: [ID!]!
     $updateStocks: [StockInput!]!
   ) {
-<<<<<<< HEAD
-    productUpdate(
-      id: $id
-      input: {
-        attributes: $attributes
-        publicationDate: $publicationDate
-        category: $category
-        chargeTaxes: $chargeTaxes
-        collections: $collections
-        descriptionJson: $descriptionJson
-        isPublished: $isPublished
-        name: $name
-        basePrice: $basePrice
-        seo: $seo
-        slug: $slug
-        weight: $weight
-        visibleInListings: $visibleInListings
-      }
-    ) {
-=======
     productUpdate(id: $id, input: $input) {
->>>>>>> b571eef5
       errors: productErrors {
         ...ProductErrorFragment
       }
@@ -312,51 +251,8 @@
 export const productCreateMutation = gql`
   ${productErrorFragment}
   ${productFragmentDetails}
-<<<<<<< HEAD
-  mutation ProductCreate(
-    $attributes: [AttributeValueInput]
-    $publicationDate: Date
-    $category: ID!
-    $chargeTaxes: Boolean!
-    $collections: [ID]
-    $descriptionJson: JSONString
-    $isPublished: Boolean!
-    $name: String!
-    $basePrice: PositiveDecimal
-    $productType: ID!
-    $sku: String
-    $seo: SeoInput
-    $slug: String
-    $stocks: [StockInput!]!
-    $trackInventory: Boolean!
-    $weight: WeightScalar
-    $visibleInListings: Boolean
-  ) {
-    productCreate(
-      input: {
-        attributes: $attributes
-        publicationDate: $publicationDate
-        category: $category
-        chargeTaxes: $chargeTaxes
-        collections: $collections
-        descriptionJson: $descriptionJson
-        isPublished: $isPublished
-        name: $name
-        basePrice: $basePrice
-        productType: $productType
-        sku: $sku
-        seo: $seo
-        slug: $slug
-        stocks: $stocks
-        trackInventory: $trackInventory
-        weight: $weight
-        visibleInListings: $visibleInListings
-      }
-    ) {
-=======
   mutation ProductCreate($input: ProductCreateInput!) {
     productCreate(input: $input) {
->>>>>>> b571eef5
       errors: productErrors {
         ...ProductErrorFragment
       }
