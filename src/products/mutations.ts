import {
  bulkProductErrorFragment,
  bulkStockErrorFragment,
  exportErrorFragment,
  productErrorFragment,
  stockErrorFragment
} from "@saleor/fragments/errors";
import {
  exportFileFragment,
  fragmentVariant,
  productFragmentDetails
} from "@saleor/fragments/products";
import makeMutation from "@saleor/hooks/makeMutation";
import gql from "graphql-tag";

import {
  productBulkDelete,
  productBulkDeleteVariables
} from "./types/productBulkDelete";
import {
  productBulkPublish,
  productBulkPublishVariables
} from "./types/productBulkPublish";
import { ProductCreate, ProductCreateVariables } from "./types/ProductCreate";
import { ProductDelete, ProductDeleteVariables } from "./types/ProductDelete";
import { ProductExport, ProductExportVariables } from "./types/ProductExport";
import {
  ProductImageCreate,
  ProductImageCreateVariables
} from "./types/ProductImageCreate";
import {
  ProductImageDelete,
  ProductImageDeleteVariables
} from "./types/ProductImageDelete";
import {
  ProductImageReorder,
  ProductImageReorderVariables
} from "./types/ProductImageReorder";
import {
  ProductImageUpdate,
  ProductImageUpdateVariables
} from "./types/ProductImageUpdate";
import {
  ProductSetAvailabilityForPurchase,
  ProductSetAvailabilityForPurchaseVariables
} from "./types/ProductSetAvailabilityForPurchase";
import { ProductUpdate, ProductUpdateVariables } from "./types/ProductUpdate";
import {
  ProductVariantBulkCreate,
  ProductVariantBulkCreateVariables
} from "./types/ProductVariantBulkCreate";
import {
  ProductVariantBulkDelete,
  ProductVariantBulkDeleteVariables
} from "./types/ProductVariantBulkDelete";
import {
  SimpleProductUpdate,
  SimpleProductUpdateVariables
} from "./types/SimpleProductUpdate";
import { VariantCreate, VariantCreateVariables } from "./types/VariantCreate";
import { VariantDelete, VariantDeleteVariables } from "./types/VariantDelete";
import {
  VariantImageAssign,
  VariantImageAssignVariables
} from "./types/VariantImageAssign";
import {
  VariantImageUnassign,
  VariantImageUnassignVariables
} from "./types/VariantImageUnassign";
import { VariantUpdate, VariantUpdateVariables } from "./types/VariantUpdate";

export const productImageCreateMutation = gql`
  ${productErrorFragment}
  ${productFragmentDetails}
  mutation ProductImageCreate($product: ID!, $image: Upload!, $alt: String) {
    productImageCreate(input: { alt: $alt, image: $image, product: $product }) {
      errors: productErrors {
        ...ProductErrorFragment
      }
      product {
        ...Product
      }
    }
  }
`;
export const useProductImageCreateMutation = makeMutation<
  ProductImageCreate,
  ProductImageCreateVariables
>(productImageCreateMutation);

export const productDeleteMutation = gql`
  ${productErrorFragment}
  mutation ProductDelete($id: ID!) {
    productDelete(id: $id) {
      errors: productErrors {
        ...ProductErrorFragment
      }
      product {
        id
      }
    }
  }
`;
export const useProductDeleteMutation = makeMutation<
  ProductDelete,
  ProductDeleteVariables
>(productDeleteMutation);

export const productImagesReorder = gql`
  ${productErrorFragment}
  mutation ProductImageReorder($productId: ID!, $imagesIds: [ID]!) {
    productImageReorder(productId: $productId, imagesIds: $imagesIds) {
      errors: productErrors {
        ...ProductErrorFragment
      }
      product {
        id
        images {
          id
          alt
          sortOrder
          url
        }
      }
    }
  }
`;
export const useProductImagesReorder = makeMutation<
  ProductImageReorder,
  ProductImageReorderVariables
>(productImagesReorder);

export const productUpdateMutation = gql`
  ${productErrorFragment}
  ${productFragmentDetails}
  mutation ProductUpdate(
    $id: ID!
    $attributes: [AttributeValueInput]
    $publicationDate: Date
    $category: ID
    $chargeTaxes: Boolean!
    $collections: [ID]
    $descriptionJson: JSONString
    $isPublished: Boolean!
    $name: String
    $basePrice: PositiveDecimal
    $seo: SeoInput
    $visibleInListings: Boolean
  ) {
    productUpdate(
      id: $id
      input: {
        attributes: $attributes
        publicationDate: $publicationDate
        category: $category
        chargeTaxes: $chargeTaxes
        collections: $collections
        descriptionJson: $descriptionJson
        isPublished: $isPublished
        name: $name
        basePrice: $basePrice
        seo: $seo
        visibleInListings: $visibleInListings
      }
    ) {
      errors: productErrors {
        ...ProductErrorFragment
      }
      product {
        ...Product
      }
    }
  }
`;
export const useProductUpdateMutation = makeMutation<
  ProductUpdate,
  ProductUpdateVariables
>(productUpdateMutation);

export const simpleProductUpdateMutation = gql`
  ${bulkStockErrorFragment}
  ${productErrorFragment}
  ${productFragmentDetails}
  ${stockErrorFragment}
  ${fragmentVariant}
  mutation SimpleProductUpdate(
    $id: ID!
    $attributes: [AttributeValueInput]
    $publicationDate: Date
    $category: ID
    $chargeTaxes: Boolean!
    $collections: [ID]
    $descriptionJson: JSONString
    $isPublished: Boolean!
    $name: String
    $basePrice: PositiveDecimal
    $productVariantId: ID!
    $productVariantInput: ProductVariantInput!
    $seo: SeoInput
    $addStocks: [StockInput!]!
    $deleteStocks: [ID!]!
    $updateStocks: [StockInput!]!
    $weight: WeightScalar
<<<<<<< HEAD
=======
    $visibleInListings: Boolean
>>>>>>> 2f84747d
  ) {
    productUpdate(
      id: $id
      input: {
        attributes: $attributes
        publicationDate: $publicationDate
        category: $category
        chargeTaxes: $chargeTaxes
        collections: $collections
        descriptionJson: $descriptionJson
        isPublished: $isPublished
        name: $name
        basePrice: $basePrice
        seo: $seo
        weight: $weight
<<<<<<< HEAD
=======
        visibleInListings: $visibleInListings
>>>>>>> 2f84747d
      }
    ) {
      errors: productErrors {
        ...ProductErrorFragment
      }
      product {
        ...Product
      }
    }
    productVariantUpdate(id: $productVariantId, input: $productVariantInput) {
      errors: productErrors {
        ...ProductErrorFragment
      }
      productVariant {
        ...ProductVariant
      }
    }
    productVariantStocksCreate(
      stocks: $addStocks
      variantId: $productVariantId
    ) {
      errors: bulkStockErrors {
        ...BulkStockErrorFragment
      }
      productVariant {
        ...ProductVariant
      }
    }
    productVariantStocksDelete(
      warehouseIds: $deleteStocks
      variantId: $productVariantId
    ) {
      errors: stockErrors {
        ...StockErrorFragment
      }
      productVariant {
        ...ProductVariant
      }
    }
    productVariantStocksUpdate(
      stocks: $updateStocks
      variantId: $productVariantId
    ) {
      errors: bulkStockErrors {
        ...BulkStockErrorFragment
      }
      productVariant {
        ...ProductVariant
      }
    }
  }
`;
export const useSimpleProductUpdateMutation = makeMutation<
  SimpleProductUpdate,
  SimpleProductUpdateVariables
>(simpleProductUpdateMutation);

export const productCreateMutation = gql`
  ${productErrorFragment}
  ${productFragmentDetails}
  mutation ProductCreate(
    $attributes: [AttributeValueInput]
    $publicationDate: Date
    $category: ID!
    $chargeTaxes: Boolean!
    $collections: [ID]
    $descriptionJson: JSONString
    $isPublished: Boolean!
    $name: String!
    $basePrice: PositiveDecimal
    $productType: ID!
    $sku: String
    $seo: SeoInput
    $stocks: [StockInput!]!
    $trackInventory: Boolean!
    $weight: WeightScalar
<<<<<<< HEAD
=======
    $visibleInListings: Boolean
>>>>>>> 2f84747d
  ) {
    productCreate(
      input: {
        attributes: $attributes
        publicationDate: $publicationDate
        category: $category
        chargeTaxes: $chargeTaxes
        collections: $collections
        descriptionJson: $descriptionJson
        isPublished: $isPublished
        name: $name
        basePrice: $basePrice
        productType: $productType
        sku: $sku
        seo: $seo
        stocks: $stocks
        trackInventory: $trackInventory
        weight: $weight
<<<<<<< HEAD
=======
        visibleInListings: $visibleInListings
>>>>>>> 2f84747d
      }
    ) {
      errors: productErrors {
        ...ProductErrorFragment
      }
      product {
        ...Product
      }
    }
  }
`;
export const useProductCreateMutation = makeMutation<
  ProductCreate,
  ProductCreateVariables
>(productCreateMutation);

export const variantDeleteMutation = gql`
  ${productErrorFragment}
  mutation VariantDelete($id: ID!) {
    productVariantDelete(id: $id) {
      errors: productErrors {
        ...ProductErrorFragment
      }
      productVariant {
        id
      }
    }
  }
`;
export const useVariantDeleteMutation = makeMutation<
  VariantDelete,
  VariantDeleteVariables
>(variantDeleteMutation);

export const variantUpdateMutation = gql`
  ${bulkStockErrorFragment}
  ${fragmentVariant}
  ${productErrorFragment}
  mutation VariantUpdate(
    $addStocks: [StockInput!]!
    $removeStocks: [ID!]!
    $id: ID!
    $attributes: [AttributeValueInput]
    $costPrice: PositiveDecimal
    $price: PositiveDecimal
    $sku: String
    $trackInventory: Boolean!
    $stocks: [StockInput!]!
    $weight: WeightScalar
  ) {
    productVariantUpdate(
      id: $id
      input: {
        attributes: $attributes
        costPrice: $costPrice
        price: $price
        sku: $sku
        trackInventory: $trackInventory
        weight: $weight
      }
    ) {
      errors: productErrors {
        ...ProductErrorFragment
      }
      productVariant {
        ...ProductVariant
      }
    }
    productVariantStocksUpdate(stocks: $stocks, variantId: $id) {
      errors: bulkStockErrors {
        ...BulkStockErrorFragment
      }
      productVariant {
        ...ProductVariant
      }
    }
    productVariantStocksCreate(stocks: $addStocks, variantId: $id) {
      errors: bulkStockErrors {
        ...BulkStockErrorFragment
      }
      productVariant {
        id
        stocks {
          ...StockFragment
        }
      }
    }
    productVariantStocksDelete(warehouseIds: $removeStocks, variantId: $id) {
      errors: stockErrors {
        code
        field
      }
      productVariant {
        id
        stocks {
          ...StockFragment
        }
      }
    }
  }
`;
export const useVariantUpdateMutation = makeMutation<
  VariantUpdate,
  VariantUpdateVariables
>(variantUpdateMutation);

export const variantCreateMutation = gql`
  ${fragmentVariant}
  ${productErrorFragment}
  mutation VariantCreate($input: ProductVariantCreateInput!) {
    productVariantCreate(input: $input) {
      errors: productErrors {
        ...ProductErrorFragment
      }
      productVariant {
        ...ProductVariant
      }
    }
  }
`;
export const useVariantCreateMutation = makeMutation<
  VariantCreate,
  VariantCreateVariables
>(variantCreateMutation);

export const productImageDeleteMutation = gql`
  ${productErrorFragment}
  mutation ProductImageDelete($id: ID!) {
    productImageDelete(id: $id) {
      errors: productErrors {
        ...ProductErrorFragment
      }
      product {
        id
        images {
          id
        }
      }
    }
  }
`;
export const useProductImageDeleteMutation = makeMutation<
  ProductImageDelete,
  ProductImageDeleteVariables
>(productImageDeleteMutation);

export const productImageUpdateMutation = gql`
  ${productErrorFragment}
  ${productFragmentDetails}
  mutation ProductImageUpdate($id: ID!, $alt: String!) {
    productImageUpdate(id: $id, input: { alt: $alt }) {
      errors: productErrors {
        ...ProductErrorFragment
      }
      product {
        ...Product
      }
    }
  }
`;
export const useProductImageUpdateMutation = makeMutation<
  ProductImageUpdate,
  ProductImageUpdateVariables
>(productImageUpdateMutation);

export const variantImageAssignMutation = gql`
  ${fragmentVariant}
  ${productErrorFragment}
  mutation VariantImageAssign($variantId: ID!, $imageId: ID!) {
    variantImageAssign(variantId: $variantId, imageId: $imageId) {
      errors: productErrors {
        ...ProductErrorFragment
      }
      productVariant {
        ...ProductVariant
      }
    }
  }
`;
export const useVariantImageAssignMutation = makeMutation<
  VariantImageAssign,
  VariantImageAssignVariables
>(variantImageAssignMutation);

export const variantImageUnassignMutation = gql`
  ${fragmentVariant}
  ${productErrorFragment}
  mutation VariantImageUnassign($variantId: ID!, $imageId: ID!) {
    variantImageUnassign(variantId: $variantId, imageId: $imageId) {
      errors: productErrors {
        ...ProductErrorFragment
      }
      productVariant {
        ...ProductVariant
      }
    }
  }
`;
export const useVariantImageUnassignMutation = makeMutation<
  VariantImageUnassign,
  VariantImageUnassignVariables
>(variantImageUnassignMutation);

export const productBulkDeleteMutation = gql`
  ${productErrorFragment}
  mutation productBulkDelete($ids: [ID!]!) {
    productBulkDelete(ids: $ids) {
      errors: productErrors {
        ...ProductErrorFragment
      }
    }
  }
`;
export const useProductBulkDeleteMutation = makeMutation<
  productBulkDelete,
  productBulkDeleteVariables
>(productBulkDeleteMutation);

export const productBulkPublishMutation = gql`
  ${productErrorFragment}
  mutation productBulkPublish($ids: [ID!]!, $isPublished: Boolean!) {
    productBulkPublish(ids: $ids, isPublished: $isPublished) {
      errors: productErrors {
        ...ProductErrorFragment
      }
    }
  }
`;
export const useProductBulkPublishMutation = makeMutation<
  productBulkPublish,
  productBulkPublishVariables
>(productBulkPublishMutation);

export const ProductVariantBulkCreateMutation = gql`
  ${bulkProductErrorFragment}
  mutation ProductVariantBulkCreate(
    $id: ID!
    $inputs: [ProductVariantBulkCreateInput]!
  ) {
    productVariantBulkCreate(product: $id, variants: $inputs) {
      errors: bulkProductErrors {
        ...BulkProductErrorFragment
      }
    }
  }
`;
export const useProductVariantBulkCreateMutation = makeMutation<
  ProductVariantBulkCreate,
  ProductVariantBulkCreateVariables
>(ProductVariantBulkCreateMutation);

export const ProductVariantBulkDeleteMutation = gql`
  ${productErrorFragment}
  mutation ProductVariantBulkDelete($ids: [ID!]!) {
    productVariantBulkDelete(ids: $ids) {
      errors: productErrors {
        ...ProductErrorFragment
      }
    }
  }
`;
export const useProductVariantBulkDeleteMutation = makeMutation<
  ProductVariantBulkDelete,
  ProductVariantBulkDeleteVariables
>(ProductVariantBulkDeleteMutation);

export const productExportMutation = gql`
  ${exportFileFragment}
  ${exportErrorFragment}
  mutation ProductExport($input: ExportProductsInput!) {
    exportProducts(input: $input) {
      exportFile {
        ...ExportFileFragment
      }
      errors: exportErrors {
        ...ExportErrorFragment
      }
    }
  }
`;
export const useProductExport = makeMutation<
  ProductExport,
  ProductExportVariables
>(productExportMutation);

const productSetAvailabilityForPurchase = gql`
  ${productErrorFragment}
  mutation ProductSetAvailabilityForPurchase(
    $isAvailable: Boolean!
    $productId: ID!
    $startDate: Date
  ) {
    productSetAvailabilityForPurchase(
      isAvailable: $isAvailable
      productId: $productId
      startDate: $startDate
    ) {
      errors: productErrors {
        ...ProductErrorFragment
        message
      }
    }
  }
`;

export const useProductSetAvailabilityForPurchase = makeMutation<
  ProductSetAvailabilityForPurchase,
  ProductSetAvailabilityForPurchaseVariables
>(productSetAvailabilityForPurchase);<|MERGE_RESOLUTION|>--- conflicted
+++ resolved
@@ -201,10 +201,7 @@
     $deleteStocks: [ID!]!
     $updateStocks: [StockInput!]!
     $weight: WeightScalar
-<<<<<<< HEAD
-=======
     $visibleInListings: Boolean
->>>>>>> 2f84747d
   ) {
     productUpdate(
       id: $id
@@ -220,10 +217,7 @@
         basePrice: $basePrice
         seo: $seo
         weight: $weight
-<<<<<<< HEAD
-=======
         visibleInListings: $visibleInListings
->>>>>>> 2f84747d
       }
     ) {
       errors: productErrors {
@@ -300,10 +294,7 @@
     $stocks: [StockInput!]!
     $trackInventory: Boolean!
     $weight: WeightScalar
-<<<<<<< HEAD
-=======
     $visibleInListings: Boolean
->>>>>>> 2f84747d
   ) {
     productCreate(
       input: {
@@ -322,10 +313,7 @@
         stocks: $stocks
         trackInventory: $trackInventory
         weight: $weight
-<<<<<<< HEAD
-=======
         visibleInListings: $visibleInListings
->>>>>>> 2f84747d
       }
     ) {
       errors: productErrors {
