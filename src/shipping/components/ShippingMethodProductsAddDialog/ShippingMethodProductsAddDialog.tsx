import { FetchResult } from "@apollo/client";
import { Channel, isAvailableInChannel } from "@dashboard/channels/utils";
import BackButton from "@dashboard/components/BackButton";
import Checkbox from "@dashboard/components/Checkbox";
import { ConfirmButton, ConfirmButtonTransitionState } from "@dashboard/components/ConfirmButton";
import { InfiniteScroll } from "@dashboard/components/InfiniteScroll";
import { DashboardModal } from "@dashboard/components/Modal";
import ResponsiveTable from "@dashboard/components/ResponsiveTable";
import TableCellAvatar from "@dashboard/components/TableCellAvatar";
import TableRowLink from "@dashboard/components/TableRowLink";
import { ShippingPriceExcludeProductMutation } from "@dashboard/graphql";
import useSearchQuery from "@dashboard/hooks/useSearchQuery";
import { renderCollection } from "@dashboard/misc";
import { isProductSelected } from "@dashboard/shipping/components/ShippingMethodProductsAddDialog/utils";
import { FetchMoreProps } from "@dashboard/types";
import { CircularProgress, TableBody, TableCell, TextField } from "@material-ui/core";
import { makeStyles } from "@saleor/macaw-ui";
import { Box, Skeleton, Text } from "@saleor/macaw-ui-next";
<<<<<<< HEAD
import { Fragment, useState } from "react";
import InfiniteScroll from "react-infinite-scroll-component";
=======
import React from "react";
>>>>>>> d87fab01
import { FormattedMessage, useIntl } from "react-intl";

import { Product, Products } from "./types";

const useStyles = makeStyles(
  () => ({
    avatar: {
      paddingLeft: 0,
      width: 64,
    },
    colName: {
      paddingLeft: 0,
    },
    productCheckboxCell: {
      "&:first-child": {
        paddingLeft: 0,
        paddingRight: 0,
      },
    },
  }),
  { name: "ShippingMethodProductsAddDialog" },
);

export interface ShippingMethodProductsAddDialogProps extends FetchMoreProps {
  confirmButtonState: ConfirmButtonTransitionState;
  open: boolean;
  products: Products;
  onClose: () => void;
  onFetch: (query: string) => void;
  onSubmit: (ids: string[]) => Promise<FetchResult<ShippingPriceExcludeProductMutation>>;
  availableChannels: Channel[];
}

const handleProductAssign = (
  product: Product,
  isSelected: boolean,
  selectedProducts: Products,
  setSelectedProducts: (data: Products) => void,
) => {
  if (isSelected) {
    setSelectedProducts(
      selectedProducts.filter(selectedProduct => selectedProduct.id !== product.id),
    );
  } else {
    setSelectedProducts([...selectedProducts, product]);
  }
};

const scrollableTargetId = "shippingMethodProductsAddScrollableDialog";

const ShippingMethodProductsAddDialog = ({
  confirmButtonState,
  open,
  loading,
  hasMore,
  products,
  onFetch,
  onFetchMore,
  onClose,
  onSubmit,
  availableChannels,
}: ShippingMethodProductsAddDialogProps) => {
  const classes = useStyles();
  const intl = useIntl();
  const [query, onQueryChange, resetQuery] = useSearchQuery(onFetch);
  const [selectedProducts, setSelectedProducts] = useState<Products>([]);
  const handleSubmit = () => {
    onSubmit(selectedProducts.map(product => product.id)).then(() => {
      setSelectedProducts([]);
      resetQuery();
    });
  };
  const handleClose = () => {
    onClose();
    setSelectedProducts([]);
    resetQuery();
  };

  return (
    <DashboardModal onChange={handleClose} open={open}>
      <DashboardModal.Content size="sm" __gridTemplateRows="auto auto 1fr">
        <DashboardModal.Header>
          <FormattedMessage
            id="xZhxBJ"
            defaultMessage="Assign Products"
            description="dialog header"
          />
        </DashboardModal.Header>

        <Box data-test-id="assign-products-dialog-content">
          <TextField
            data-test-id="search-bar"
            name="query"
            value={query}
            onChange={onQueryChange}
            label={intl.formatMessage({
              id: "/TF6BZ",
              defaultMessage: "Search Products",
            })}
            placeholder={intl.formatMessage({
              id: "/TF6BZ",
              defaultMessage: "Search Products",
            })}
            fullWidth
            InputProps={{
              autoComplete: "off",
              endAdornment: loading && <CircularProgress size={16} />,
            }}
          />
        </Box>

        <InfiniteScroll
          id={scrollableTargetId}
          dataLength={products?.length ?? 0}
          next={onFetchMore}
          hasMore={hasMore}
          scrollThreshold="100px"
          scrollableTarget={scrollableTargetId}
        >
          <ResponsiveTable key="table">
            <TableBody data-test-id="assign-product-list">
              {renderCollection(
                products,
                (product, productIndex) => {
                  const isSelected = isProductSelected(selectedProducts, product?.id);

                  const isProductAvailable = isAvailableInChannel({
                    availableChannels,
                    channelListings: product?.channelListings ?? [],
                  });

                  const isProductDisabled = loading || !isProductAvailable;

<<<<<<< HEAD
                    return (
                      <Fragment key={product ? product.id : `skeleton-${productIndex}`}>
                        <TableRowLink data-test-id="product-row">
                          <TableCell padding="checkbox" className={classes.productCheckboxCell}>
                            {product && (
                              <Checkbox
                                checked={isSelected}
                                disabled={isProductDisabled}
                                onChange={() =>
                                  handleProductAssign(
                                    product,
                                    isSelected,
                                    selectedProducts,
                                    setSelectedProducts,
                                  )
                                }
                              />
                            )}
                          </TableCell>
                          <TableCellAvatar
                            className={classes.avatar}
                            thumbnail={product?.thumbnail?.url}
                            style={{
                              opacity: isProductDisabled ? 0.5 : 1,
                            }}
                          />
                          <TableCell className={classes.colName} colSpan={2}>
                            {product?.name || <Skeleton />}
                            {!isProductAvailable && (
                              <Text display="block" size={1} color="default2">
                                {intl.formatMessage({
                                  defaultMessage: "Product is not available in selected channels",
                                  id: "jmZSK1",
                                })}
                              </Text>
                            )}
                          </TableCell>
                        </TableRowLink>
                      </Fragment>
                    );
                  },
                  () => (
                    <TableRowLink>
                      <TableCell colSpan={4}>
                        <FormattedMessage
                          id="5ZvuVw"
                          defaultMessage="No products matching given query"
=======
                  return (
                    <React.Fragment key={product ? product.id : `skeleton-${productIndex}`}>
                      <TableRowLink data-test-id="product-row">
                        <TableCell padding="checkbox" className={classes.productCheckboxCell}>
                          {product && (
                            <Checkbox
                              checked={isSelected}
                              disabled={isProductDisabled}
                              onChange={() =>
                                handleProductAssign(
                                  product,
                                  isSelected,
                                  selectedProducts,
                                  setSelectedProducts,
                                )
                              }
                            />
                          )}
                        </TableCell>
                        <TableCellAvatar
                          className={classes.avatar}
                          thumbnail={product?.thumbnail?.url}
                          style={{
                            opacity: isProductDisabled ? 0.5 : 1,
                          }}
>>>>>>> d87fab01
                        />
                        <TableCell className={classes.colName} colSpan={2}>
                          {product?.name || <Skeleton />}
                          {!isProductAvailable && (
                            <Text display="block" size={1} color="default2">
                              {intl.formatMessage({
                                defaultMessage: "Product is not available in selected channels",
                                id: "jmZSK1",
                              })}
                            </Text>
                          )}
                        </TableCell>
                      </TableRowLink>
                    </React.Fragment>
                  );
                },
                () => (
                  <TableRowLink>
                    <TableCell colSpan={4}>
                      <FormattedMessage
                        id="5ZvuVw"
                        defaultMessage="No products matching given query"
                      />
                    </TableCell>
                  </TableRowLink>
                ),
              )}
            </TableBody>
          </ResponsiveTable>
        </InfiniteScroll>

        <DashboardModal.Actions>
          <BackButton onClick={handleClose} />
          <ConfirmButton
            data-test-id="assign-and-save-button"
            transitionState={confirmButtonState}
            type="submit"
            disabled={loading || !selectedProducts?.length}
            onClick={handleSubmit}
          >
            <FormattedMessage
              id="FzEew9"
              defaultMessage="Assign and save"
              description="assign products to shipping rate and save, button"
            />
          </ConfirmButton>
        </DashboardModal.Actions>
      </DashboardModal.Content>
    </DashboardModal>
  );
};

ShippingMethodProductsAddDialog.displayName = "ShippingMethodProductsAddDialog";
export default ShippingMethodProductsAddDialog;<|MERGE_RESOLUTION|>--- conflicted
+++ resolved
@@ -16,12 +16,7 @@
 import { CircularProgress, TableBody, TableCell, TextField } from "@material-ui/core";
 import { makeStyles } from "@saleor/macaw-ui";
 import { Box, Skeleton, Text } from "@saleor/macaw-ui-next";
-<<<<<<< HEAD
 import { Fragment, useState } from "react";
-import InfiniteScroll from "react-infinite-scroll-component";
-=======
-import React from "react";
->>>>>>> d87fab01
 import { FormattedMessage, useIntl } from "react-intl";
 
 import { Product, Products } from "./types";
@@ -155,57 +150,8 @@
 
                   const isProductDisabled = loading || !isProductAvailable;
 
-<<<<<<< HEAD
-                    return (
-                      <Fragment key={product ? product.id : `skeleton-${productIndex}`}>
-                        <TableRowLink data-test-id="product-row">
-                          <TableCell padding="checkbox" className={classes.productCheckboxCell}>
-                            {product && (
-                              <Checkbox
-                                checked={isSelected}
-                                disabled={isProductDisabled}
-                                onChange={() =>
-                                  handleProductAssign(
-                                    product,
-                                    isSelected,
-                                    selectedProducts,
-                                    setSelectedProducts,
-                                  )
-                                }
-                              />
-                            )}
-                          </TableCell>
-                          <TableCellAvatar
-                            className={classes.avatar}
-                            thumbnail={product?.thumbnail?.url}
-                            style={{
-                              opacity: isProductDisabled ? 0.5 : 1,
-                            }}
-                          />
-                          <TableCell className={classes.colName} colSpan={2}>
-                            {product?.name || <Skeleton />}
-                            {!isProductAvailable && (
-                              <Text display="block" size={1} color="default2">
-                                {intl.formatMessage({
-                                  defaultMessage: "Product is not available in selected channels",
-                                  id: "jmZSK1",
-                                })}
-                              </Text>
-                            )}
-                          </TableCell>
-                        </TableRowLink>
-                      </Fragment>
-                    );
-                  },
-                  () => (
-                    <TableRowLink>
-                      <TableCell colSpan={4}>
-                        <FormattedMessage
-                          id="5ZvuVw"
-                          defaultMessage="No products matching given query"
-=======
                   return (
-                    <React.Fragment key={product ? product.id : `skeleton-${productIndex}`}>
+                    <Fragment key={product ? product.id : `skeleton-${productIndex}`}>
                       <TableRowLink data-test-id="product-row">
                         <TableCell padding="checkbox" className={classes.productCheckboxCell}>
                           {product && (
@@ -229,7 +175,6 @@
                           style={{
                             opacity: isProductDisabled ? 0.5 : 1,
                           }}
->>>>>>> d87fab01
                         />
                         <TableCell className={classes.colName} colSpan={2}>
                           {product?.name || <Skeleton />}
@@ -243,7 +188,7 @@
                           )}
                         </TableCell>
                       </TableRowLink>
-                    </React.Fragment>
+                    </Fragment>
                   );
                 },
                 () => (
