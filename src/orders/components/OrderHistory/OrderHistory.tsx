--- conflicted
+++ resolved
@@ -11,12 +11,8 @@
 } from "@dashboard/components/Timeline";
 import { OrderEventFragment, OrderNoteUpdateMutation } from "@dashboard/graphql";
 import { SubmitPromise } from "@dashboard/hooks/useForm";
-<<<<<<< HEAD
-=======
 import { ORDER_EVENTS_DOCS_URL } from "@dashboard/links";
 import { Box, vars } from "@saleor/macaw-ui-next";
-import React from "react";
->>>>>>> d87fab01
 import { FormattedMessage, useIntl } from "react-intl";
 
 import ExtendedTimelineEvent from "./ExtendedTimelineEvent";
@@ -37,10 +33,6 @@
   onNoteUpdateLoading: boolean;
 }
 
-<<<<<<< HEAD
-const OrderHistory = (props: OrderHistoryProps) => {
-  const { history, orderCurrency, onNoteAdd } = props;
-=======
 const OrderHistory = ({
   history,
   orderCurrency,
@@ -48,7 +40,6 @@
   onNoteUpdate,
   onNoteUpdateLoading,
 }: OrderHistoryProps) => {
->>>>>>> d87fab01
   const intl = useIntl();
   const getTimelineEventTitleProps = (event: OrderEventFragment): Partial<TimelineEventProps> => {
     const { type, message } = event;
