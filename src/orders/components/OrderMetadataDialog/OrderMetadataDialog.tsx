--- conflicted
+++ resolved
@@ -7,10 +7,7 @@
 import { useHasManageProductsPermission } from "@dashboard/orders/hooks/useHasManageProductsPermission";
 import { mapMetadataItemToInput } from "@dashboard/utils/maps";
 import { Box, Button, Divider, Text } from "@saleor/macaw-ui-next";
-<<<<<<< HEAD
-=======
-import React, { useEffect } from "react";
->>>>>>> b31019b3
+import { useEffect } from "react";
 import { useForm } from "react-hook-form";
 import { FormattedMessage } from "react-intl";
 
