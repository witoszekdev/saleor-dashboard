--- conflicted
+++ resolved
@@ -7,12 +7,7 @@
 import { buttonMessages } from "@dashboard/intl";
 import { TableBody, TableCell } from "@material-ui/core";
 import { makeStyles } from "@saleor/macaw-ui";
-<<<<<<< HEAD
-import { Skeleton, sprinkles, Text } from "@saleor/macaw-ui-next";
-=======
 import { Button, Skeleton, Text } from "@saleor/macaw-ui-next";
-import React from "react";
->>>>>>> 68b1a2ff
 import { FormattedMessage, useIntl } from "react-intl";
 
 const useStyles = makeStyles(
