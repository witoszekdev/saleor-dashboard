import { InvoiceFragment } from "@saleor/fragments/types/InvoiceFragment";
import { SearchCustomers_search_edges_node } from "@saleor/searches/types/SearchCustomers";
import { warehouseList } from "@saleor/warehouses/fixtures";
import { MessageDescriptor } from "react-intl";

import { transformOrderStatus, transformPaymentStatus } from "../misc";
import {
  FulfillmentStatus,
  JobStatusEnum,
  OrderAction,
  OrderEventsEmailsEnum,
  OrderEventsEnum,
  OrderStatus,
  PaymentChargeStatusEnum
} from "../types/globalTypes";
import { OrderDetails_order } from "./types/OrderDetails";
import { OrderList_orders_edges_node } from "./types/OrderList";
import { SearchOrderVariant_search_edges_node } from "./types/SearchOrderVariant";

export const clients: SearchCustomers_search_edges_node[] = [
  {
    __typename: "User" as "User",
    email: "test.client1@example.com",
    firstName: "John",
    id: "c1",
    lastName: "Doe"
  },
  {
    __typename: "User" as "User",
    email: "test.client2@example.com",
    firstName: "Dough",
    id: "c2",
    lastName: "Jones"
  },
  {
    __typename: "User" as "User",
    email: "test.client3@example.com",
    firstName: "Jonas",
    id: "c3",
    lastName: "Dough"
  },
  {
    __typename: "User" as "User",
    email: "test.client4@example.com",
    firstName: "Bill",
    id: "c4",
    lastName: "Jonas"
  }
];
export const orders: OrderList_orders_edges_node[] = [
  {
    __typename: "Order",
    billingAddress: {
      __typename: "Address",
      city: "East Aaronville",
      cityArea: "",
      companyName: "",
      country: {
        __typename: "CountryDisplay",
        code: "BE",
        country: "Belgia"
      },
      countryArea: "",
      firstName: "Laura",
      id: "QWRkcmVzczo5",
      lastName: "Stone 1 2",
      phone: "",
      postalCode: "88741",
      streetAddress1: "3678 John Course",
      streetAddress2: ""
    },
    created: "2018-09-11T09:37:30.376876+00:00",
    id: "T3JkZXI6MjA=",
    number: "20",
    paymentStatus: PaymentChargeStatusEnum.FULLY_CHARGED,
    status: OrderStatus.CANCELED,
    total: {
      __typename: "TaxedMoney",
      gross: {
        __typename: "Money",
        amount: 305.17,
        currency: "USD"
      }
    },
    userEmail: "laura.stone@example.com"
  },
  {
    __typename: "Order",
    billingAddress: {
      __typename: "Address",
      city: "Port Danielshire",
      cityArea: "",
      companyName: "",
      country: {
        __typename: "CountryDisplay",
        code: "SE",
        country: "Szwecja"
      },
      countryArea: "",
      firstName: "Elizabeth",
      id: "QWRkcmVzczoy",
      lastName: "Vaughn",
      phone: "",
      postalCode: "52203",
      streetAddress1: "419 Ruiz Orchard Apt. 199",
      streetAddress2: ""
    },
    created: "2018-09-11T09:37:30.124154+00:00",
    id: "T3JkZXI6MTk=",
    number: "19",
    paymentStatus: PaymentChargeStatusEnum.FULLY_CHARGED,
    status: OrderStatus.CANCELED,
    total: {
      __typename: "TaxedMoney",
      gross: {
        __typename: "Money",
        amount: 1215.89,
        currency: "USD"
      }
    },
    userEmail: "elizabeth.vaughn@example.com"
  },
  {
    __typename: "Order",
    billingAddress: null,
    created: "2018-09-11T09:37:30.019749+00:00",
    id: "T3JkZXI6MTg=",
    number: "18",
    paymentStatus: PaymentChargeStatusEnum.NOT_CHARGED,
    status: OrderStatus.DRAFT,
    total: {
      __typename: "TaxedMoney",
      gross: {
        __typename: "Money",
        amount: 321.71,
        currency: "USD"
      }
    },
    userEmail: "david.lawson@example.com"
  },
  {
    __typename: "Order",
    billingAddress: {
      __typename: "Address",
      city: "South Rodneymouth",
      cityArea: "",
      companyName: "",
      country: {
        __typename: "CountryDisplay",
        code: "GR",
        country: "Grecja"
      },
      countryArea: "",
      firstName: "Aaron",
      id: "QWRkcmVzczoyOA==",
      lastName: "Randall",
      phone: "",
      postalCode: "30356",
      streetAddress1: "326 Palmer Rapids Apt. 717",
      streetAddress2: ""
    },
    created: "2018-09-11T09:37:29.864391+00:00",
    id: "T3JkZXI6MTc=",
    number: "17",
    paymentStatus: PaymentChargeStatusEnum.NOT_CHARGED,
    status: OrderStatus.CANCELED,
    total: {
      __typename: "TaxedMoney",
      gross: {
        __typename: "Money",
        amount: 271.95,
        currency: "USD"
      }
    },
    userEmail: "aaron.randall@example.com"
  },
  {
    __typename: "Order",
    billingAddress: {
      __typename: "Address",
      city: "Jorgeview",
      cityArea: "",
      companyName: "",
      country: {
        __typename: "CountryDisplay",
        code: "UG",
        country: "Uganda"
      },
      countryArea: "",
      firstName: "Laura",
      id: "QWRkcmVzczoxNA==",
      lastName: "Jensen",
      phone: "",
      postalCode: "77693",
      streetAddress1: "01504 Olson Springs Suite 920",
      streetAddress2: ""
    },
    created: "2018-09-11T09:37:29.610339+00:00",
    id: "T3JkZXI6MTY=",
    number: "16",
    paymentStatus: PaymentChargeStatusEnum.NOT_CHARGED,
    status: OrderStatus.CANCELED,
    total: {
      __typename: "TaxedMoney",
      gross: {
        __typename: "Money",
        amount: 335.84,
        currency: "USD"
      }
    },
    userEmail: "laura.jensen@example.com"
  },
  {
    __typename: "Order",
    billingAddress: {
      __typename: "Address",
      city: "East Lauriestad",
      cityArea: "",
      companyName: "",
      country: {
        __typename: "CountryDisplay",
        code: "PW",
        country: "Palau"
      },
      countryArea: "",
      firstName: "Jenna",
      id: "QWRkcmVzczoyNw==",
      lastName: "Villa",
      phone: "",
      postalCode: "65613",
      streetAddress1: "2031 Mcdonald Mill",
      streetAddress2: ""
    },
    created: "2018-09-11T09:37:29.336209+00:00",
    id: "T3JkZXI6MTU=",
    number: "15",
    paymentStatus: PaymentChargeStatusEnum.NOT_CHARGED,
    status: OrderStatus.CANCELED,
    total: {
      __typename: "TaxedMoney",
      gross: {
        __typename: "Money",
        amount: 1042.15,
        currency: "USD"
      }
    },
    userEmail: "jenna.villa@example.com"
  },
  {
    __typename: "Order",
    billingAddress: {
      __typename: "Address",
      city: "Kaneton",
      cityArea: "",
      companyName: "",
      country: {
        __typename: "CountryDisplay",
        code: "VA",
        country: "Watykan"
      },
      countryArea: "",
      firstName: "Wesley",
      id: "QWRkcmVzczo4",
      lastName: "Davis",
      phone: "",
      postalCode: "66203",
      streetAddress1: "667 Joseph Lights",
      streetAddress2: ""
    },
    created: "2018-09-11T09:37:29.103651+00:00",
    id: "T3JkZXI6MTQ=",
    number: "14",
    paymentStatus: PaymentChargeStatusEnum.NOT_CHARGED,
    status: OrderStatus.CANCELED,
    total: {
      __typename: "TaxedMoney",
      gross: {
        __typename: "Money",
        amount: 213.69,
        currency: "USD"
      }
    },
    userEmail: "wesley.davis@example.com"
  },
  {
    __typename: "Order",
    billingAddress: {
      __typename: "Address",
      city: "New Morganshire",
      cityArea: "",
      companyName: "",
      country: {
        __typename: "CountryDisplay",
        code: "NL",
        country: "Holandia"
      },
      countryArea: "",
      firstName: "Anthony",
      id: "QWRkcmVzczo3",
      lastName: "Gonzalez",
      phone: "",
      postalCode: "78701",
      streetAddress1: "402 Mason Viaduct Suite 592",
      streetAddress2: ""
    },
    created: "2018-09-11T09:37:28.921956+00:00",
    id: "T3JkZXI6MTM=",
    number: "13",
    paymentStatus: PaymentChargeStatusEnum.NOT_CHARGED,
    status: OrderStatus.CANCELED,
    total: {
      __typename: "TaxedMoney",
      gross: {
        __typename: "Money",
        amount: 367.03,
        currency: "USD"
      }
    },
    userEmail: "anthony.gonzalez@example.com"
  },
  {
    __typename: "Order",
    billingAddress: {
      __typename: "Address",
      city: "Adamsport",
      cityArea: "",
      companyName: "",
      country: {
        __typename: "CountryDisplay",
        code: "TN",
        country: "Tunezja"
      },
      countryArea: "",
      firstName: "Denise",
      id: "QWRkcmVzczoyNg==",
      lastName: "Freeman",
      phone: "",
      postalCode: "27744",
      streetAddress1: "8376 Linda Valley Apt. 934",
      streetAddress2: ""
    },
    created: "2018-09-11T09:37:28.750718+00:00",
    id: "T3JkZXI6MTI=",
    number: "12",
    paymentStatus: PaymentChargeStatusEnum.NOT_CHARGED,
    status: OrderStatus.CANCELED,
    total: {
      __typename: "TaxedMoney",
      gross: {
        __typename: "Money",
        amount: 298.76,
        currency: "USD"
      }
    },
    userEmail: "denise.freeman@example.com"
  },
  {
    __typename: "Order",
    billingAddress: {
      __typename: "Address",
      city: "Thomasburgh",
      cityArea: "",
      companyName: "",
      country: {
        __typename: "CountryDisplay",
        code: "DJ",
        country: "Dżibuti"
      },
      countryArea: "",
      firstName: "James",
      id: "QWRkcmVzczo2",
      lastName: "Ball",
      phone: "",
      postalCode: "70958",
      streetAddress1: "60049 Fisher Grove",
      streetAddress2: ""
    },
    created: "2018-09-11T09:37:28.598246+00:00",
    id: "T3JkZXI6MTE=",
    number: "11",
    paymentStatus: PaymentChargeStatusEnum.FULLY_CHARGED,
    status: OrderStatus.UNFULFILLED,
    total: {
      __typename: "TaxedMoney",
      gross: {
        __typename: "Money",
        amount: 663.69,
        currency: "USD"
      }
    },
    userEmail: "james.ball@example.com"
  },
  {
    __typename: "Order",
    billingAddress: {
      __typename: "Address",
      city: "Lake Walter",
      cityArea: "",
      companyName: "",
      country: {
        __typename: "CountryDisplay",
        code: "MK",
        country: "Macedonia"
      },
      countryArea: "",
      firstName: "Michael",
      id: "QWRkcmVzczoz",
      lastName: "Martinez",
      phone: "",
      postalCode: "11343",
      streetAddress1: "843 Allen Ramp Suite 194",
      streetAddress2: ""
    },
    created: "2018-09-11T09:37:28.409836+00:00",
    id: "T3JkZXI6MTA=",
    number: "10",
    paymentStatus: PaymentChargeStatusEnum.NOT_CHARGED,
    status: OrderStatus.CANCELED,
    total: {
      __typename: "TaxedMoney",
      gross: {
        __typename: "Money",
        amount: 280.41,
        currency: "USD"
      }
    },
    userEmail: "michael.martinez@example.com"
  },
  {
    __typename: "Order",
    billingAddress: {
      __typename: "Address",
      city: "West Patriciastad",
      cityArea: "",
      companyName: "",
      country: {
        __typename: "CountryDisplay",
        code: "SB",
        country: "Wyspy Salomona"
      },
      countryArea: "",
      firstName: "Melissa",
      id: "QWRkcmVzczoyNQ==",
      lastName: "Simon",
      phone: "",
      postalCode: "66272",
      streetAddress1: "487 Roberto Shores",
      streetAddress2: ""
    },
    created: "2018-09-11T09:37:28.185874+00:00",
    id: "T3JkZXI6OQ==",
    number: "9",
    paymentStatus: PaymentChargeStatusEnum.NOT_CHARGED,
    status: OrderStatus.PARTIALLY_FULFILLED,
    total: {
      __typename: "TaxedMoney",
      gross: {
        __typename: "Money",
        amount: 234.93,
        currency: "USD"
      }
    },
    userEmail: "melissa.simon@example.com"
  },
  {
    __typename: "Order",
    billingAddress: {
      __typename: "Address",
      city: "Lake Kevinchester",
      cityArea: "",
      companyName: "",
      country: {
        __typename: "CountryDisplay",
        code: "CL",
        country: "Chile"
      },
      countryArea: "",
      firstName: "Justin",
      id: "QWRkcmVzczoyNA==",
      lastName: "Mccoy",
      phone: "",
      postalCode: "03826",
      streetAddress1: "74416 Jensen Gateway Suite 140",
      streetAddress2: ""
    },
    created: "2018-09-11T09:37:27.953588+00:00",
    id: "T3JkZXI6OA==",
    number: "8",
    paymentStatus: PaymentChargeStatusEnum.NOT_CHARGED,
    status: OrderStatus.PARTIALLY_FULFILLED,
    total: {
      __typename: "TaxedMoney",
      gross: {
        __typename: "Money",
        amount: 485.19,
        currency: "USD"
      }
    },
    userEmail: "justin.mccoy@example.com"
  },
  {
    __typename: "Order",
    billingAddress: {
      __typename: "Address",
      city: "New Morganshire",
      cityArea: "",
      companyName: "",
      country: {
        __typename: "CountryDisplay",
        code: "NL",
        country: "Holandia"
      },
      countryArea: "",
      firstName: "Anthony",
      id: "QWRkcmVzczo3",
      lastName: "Gonzalez",
      phone: "",
      postalCode: "78701",
      streetAddress1: "402 Mason Viaduct Suite 592",
      streetAddress2: ""
    },
    created: "2018-09-11T09:37:27.828033+00:00",
    id: "T3JkZXI6Nw==",
    number: "7",
    paymentStatus: PaymentChargeStatusEnum.FULLY_CHARGED,
    status: OrderStatus.PARTIALLY_FULFILLED,
    total: {
      __typename: "TaxedMoney",
      gross: {
        __typename: "Money",
        amount: 223.54,
        currency: "USD"
      }
    },
    userEmail: "anthony.gonzalez@example.com"
  },
  {
    __typename: "Order",
    billingAddress: {
      __typename: "Address",
      city: "Gabrielchester",
      cityArea: "",
      companyName: "",
      country: {
        __typename: "CountryDisplay",
        code: "SN",
        country: "Senegal"
      },
      countryArea: "",
      firstName: "Bradley",
      id: "QWRkcmVzczoyMw==",
      lastName: "Ford",
      phone: "",
      postalCode: "88661",
      streetAddress1: "56414 Ashley Gardens",
      streetAddress2: ""
    },
    created: "2018-09-11T09:37:27.636741+00:00",
    id: "T3JkZXI6Ng==",
    number: "6",
    paymentStatus: PaymentChargeStatusEnum.NOT_CHARGED,
    status: OrderStatus.FULFILLED,
    total: {
      __typename: "TaxedMoney",
      gross: {
        __typename: "Money",
        amount: 237.55,
        currency: "USD"
      }
    },
    userEmail: "bradley.ford@example.com"
  },
  {
    __typename: "Order",
    billingAddress: {
      __typename: "Address",
      city: "East Steven",
      cityArea: "",
      companyName: "",
      country: {
        __typename: "CountryDisplay",
        code: "CG",
        country: "Kongo"
      },
      countryArea: "",
      firstName: "David",
      id: "QWRkcmVzczoxNg==",
      lastName: "Lawson",
      phone: "",
      postalCode: "87510",
      streetAddress1: "151 Huang Pines",
      streetAddress2: ""
    },
    created: "2018-09-11T09:37:27.420590+00:00",
    id: "T3JkZXI6NQ==",
    number: "5",
    paymentStatus: PaymentChargeStatusEnum.NOT_CHARGED,
    status: OrderStatus.PARTIALLY_FULFILLED,
    total: {
      __typename: "TaxedMoney",
      gross: {
        __typename: "Money",
        amount: 453.55,
        currency: "USD"
      }
    },
    userEmail: "david.lawson@example.com"
  },
  {
    __typename: "Order",
    billingAddress: {
      __typename: "Address",
      city: "East Daniel",
      cityArea: "",
      companyName: "",
      country: {
        __typename: "CountryDisplay",
        code: "NA",
        country: "Namibia"
      },
      countryArea: "",
      firstName: "Lauren",
      id: "QWRkcmVzczoyMg==",
      lastName: "Watson",
      phone: "",
      postalCode: "22102",
      streetAddress1: "340 Amanda Tunnel Suite 869",
      streetAddress2: ""
    },
    created: "2018-09-11T09:37:27.230990+00:00",
    id: "T3JkZXI6NA==",
    number: "4",
    paymentStatus: PaymentChargeStatusEnum.NOT_CHARGED,
    status: OrderStatus.PARTIALLY_FULFILLED,
    total: {
      __typename: "TaxedMoney",
      gross: {
        __typename: "Money",
        amount: 812.67,
        currency: "USD"
      }
    },
    userEmail: "lauren.watson@example.com"
  },
  {
    __typename: "Order",
    billingAddress: {
      __typename: "Address",
      city: "Lake Margaret",
      cityArea: "",
      companyName: "",
      country: {
        __typename: "CountryDisplay",
        code: "CO",
        country: "Kolumbia"
      },
      countryArea: "",
      firstName: "Mark",
      id: "QWRkcmVzczoxNQ==",
      lastName: "Lee",
      phone: "",
      postalCode: "18829",
      streetAddress1: "34480 Daniel Centers Apt. 642",
      streetAddress2: ""
    },
    created: "2018-09-11T09:37:26.972507+00:00",
    id: "T3JkZXI6Mw==",
    number: "3",
    paymentStatus: PaymentChargeStatusEnum.NOT_CHARGED,
    status: OrderStatus.PARTIALLY_FULFILLED,
    total: {
      __typename: "TaxedMoney",
      gross: {
        __typename: "Money",
        amount: 481.41,
        currency: "USD"
      }
    },
    userEmail: "mark.lee@example.com"
  },
  {
    __typename: "Order",
    billingAddress: {
      __typename: "Address",
      city: "Dorothyberg",
      cityArea: "",
      companyName: "",
      country: {
        __typename: "CountryDisplay",
        code: "BJ",
        country: "Benin"
      },
      countryArea: "",
      firstName: "Kara",
      id: "QWRkcmVzczoyMQ==",
      lastName: "Murphy",
      phone: "",
      postalCode: "88138",
      streetAddress1: "0674 Kent Station Suite 395",
      streetAddress2: ""
    },
    created: "2018-09-11T09:37:26.751359+00:00",
    id: "T3JkZXI6Mg==",
    number: "2",
    paymentStatus: PaymentChargeStatusEnum.FULLY_CHARGED,
    status: OrderStatus.PARTIALLY_FULFILLED,
    total: {
      __typename: "TaxedMoney",
      gross: {
        __typename: "Money",
        amount: 569.19,
        currency: "USD"
      }
    },
    userEmail: "kara.murphy@example.com"
  },
  {
    __typename: "Order",
    billingAddress: {
      __typename: "Address",
      city: "Gregorymouth",
      cityArea: "",
      companyName: "",
      country: {
        __typename: "CountryDisplay",
        code: "CV",
        country: "Republika Zielonego Przylądka"
      },
      countryArea: "",
      firstName: "Curtis",
      id: "QWRkcmVzczox",
      lastName: "Bailey",
      phone: "",
      postalCode: "84525",
      streetAddress1: "839 Scott Lake",
      streetAddress2: ""
    },
    created: "2018-09-11T09:37:26.314968+00:00",
    id: "T3JkZXI6MQ==",
    number: "1",
    paymentStatus: PaymentChargeStatusEnum.FULLY_CHARGED,
    status: OrderStatus.PARTIALLY_FULFILLED,
    total: {
      __typename: "TaxedMoney",
      gross: {
        __typename: "Money",
        amount: 557,
        currency: "USD"
      }
    },
    userEmail: "curtis.bailey@example.com"
  }
];
export const order = (placeholder: string): OrderDetails_order => ({
  __typename: "Order",
  actions: [
    OrderAction.CAPTURE,
    OrderAction.MARK_AS_PAID,
    OrderAction.REFUND,
    OrderAction.VOID
  ],
  availableShippingMethods: [
    {
      __typename: "ShippingMethod",
      id: "U2hpcHBpbmdNZXRob2Q6NQ==",
      name: "FBA",
      price: {
        __typename: "Money",
        amount: 12.41,
        currency: "USD"
      }
    },
    {
      __typename: "ShippingMethod",
      id: "U2hpcHBpbmdNZXRob2Q6Nw==",
      name: "Oceania Air Mail",
      price: {
        __typename: "Money",
        amount: 9.12,
        currency: "USD"
      }
    },
    {
      __typename: "ShippingMethod",
      id: "U2hpcHBpbmdNZXRob2Q6Ng==",
      name: "FedEx Express",
      price: {
        __typename: "Money",
        amount: 7.6,
        currency: "USD"
      }
    }
  ],
  billingAddress: {
    __typename: "Address",
    city: "West Patriciastad",
    cityArea: "",
    companyName: "",
    country: {
      __typename: "CountryDisplay",
      code: "SB",
      country: "Wyspy Salomona"
    },
    countryArea: "",
    firstName: "Melissa",
    id: "QWRkcmVzczoyNQ==",
    lastName: "Simon",
    phone: "",
    postalCode: "66272",
    streetAddress1: "487 Roberto Shores",
    streetAddress2: ""
  },
  canFinalize: true,
  created: "2018-09-11T09:37:28.185874+00:00",
  customerNote: "Lorem ipsum dolor sit amet",
  discount: null,
  events: [
    {
      __typename: "OrderEvent",
      amount: null,
      date: "2018-09-17T13:22:24.376193+00:00",
      email: null,
      emailType: null,
      id: "T3JkZXJFdmVudDoyMQ==",
      invoiceNumber: null,
      message: null,
      quantity: 1,
      type: OrderEventsEnum.FULFILLMENT_FULFILLED_ITEMS,
      user: {
        __typename: "User",
        email: "admin@example.com",
        id: "QWRkcmVzczoxNQ=="
      }
    },
    {
      __typename: "OrderEvent",
      amount: null,
      date: "2019-09-17T13:22:24.376193+00:00",
      email: null,
      emailType: null,
      id: "T3JkZXJFdmVudDo0",
<<<<<<< HEAD
=======
      invoiceNumber: null,
>>>>>>> 2f84747d
      message: "This is note",
      quantity: null,
      type: OrderEventsEnum.NOTE_ADDED,
      user: null
    },
    {
      __typename: "OrderEvent",
      amount: null,
      date: "2019-09-17T13:22:24.376193+00:00",
      email: null,
      emailType: null,
      id: "T3JkZXJFdmVudDo1",
<<<<<<< HEAD
=======
      invoiceNumber: null,
>>>>>>> 2f84747d
      message: "This is note",
      quantity: null,
      type: OrderEventsEnum.NOTE_ADDED,
      user: null
<<<<<<< HEAD
=======
    },
    {
      __typename: "OrderEvent",
      amount: null,
      date: "2019-09-17T13:22:24.376193+00:00",
      email: null,
      emailType: null,
      id: "T3JkZXJFdmVudDo2",
      invoiceNumber: null,
      message: "Note from external service",
      quantity: null,
      type: OrderEventsEnum.EXTERNAL_SERVICE_NOTIFICATION,
      user: null
    },
    {
      __typename: "OrderEvent",
      amount: null,
      date: "2019-09-17T13:22:24.376193+00:00",
      email: null,
      emailType: OrderEventsEmailsEnum.ORDER_CANCEL,
      id: "T3JkZXJFdmVudDo3",
      invoiceNumber: null,
      message: null,
      quantity: null,
      type: OrderEventsEnum.EMAIL_SENT,
      user: null
    },
    {
      __typename: "OrderEvent",
      amount: null,
      date: "2019-09-17T13:22:24.376193+00:00",
      email: null,
      emailType: OrderEventsEmailsEnum.ORDER_REFUND,
      id: "T3JkZXJFdmVudDo4",
      invoiceNumber: null,
      message: null,
      quantity: null,
      type: OrderEventsEnum.EMAIL_SENT,
      user: null
    },
    {
      __typename: "OrderEvent",
      amount: null,
      date: "2019-09-17T13:22:24.376193+00:00",
      email: null,
      emailType: null,
      id: "T3JkZXJFdmVudDo5",
      invoiceNumber: null,
      message: null,
      quantity: null,
      type: OrderEventsEnum.PAYMENT_AUTHORIZED,
      user: null
>>>>>>> 2f84747d
    }
  ],
  fulfillments: [
    {
      __typename: "Fulfillment",
      fulfillmentOrder: 2,
      id: "RnVsZmlsbG1lbnQ6MjQ=",
      lines: [
        {
          __typename: "FulfillmentLine",
          id: "RnVsZmlsbG1lbnRMaW5lOjM5",
          orderLine: {
            __typename: "OrderLine",
            id: "T3JkZXJMaW5lOjIz",
            isShippingRequired: false,
            productName: "Williams, Garcia and Walker (XS)",
            productSku: "5-1337",
            quantity: 2,
            quantityFulfilled: 2,
            thumbnail: {
              __typename: "Image" as "Image",
              url: placeholder
            },
            unitPrice: {
              __typename: "TaxedMoney",
              gross: {
                __typename: "Money",
                amount: 79.71,
                currency: "USD"
              },
              net: {
                __typename: "Money",
                amount: 79.71,
                currency: "USD"
              }
            },
            variant: {
              __typename: "ProductVariant",
              product: {
                __typename: "Product",
                isAvailableForPurchase: true,
                isPublished: true
              },
              quantityAvailable: 10
            }
          },
          quantity: 1
        }
      ],
      status: FulfillmentStatus.FULFILLED,
      trackingNumber: "",
      warehouse: warehouseList[1]
    },
    {
      __typename: "Fulfillment",
      fulfillmentOrder: 1,
      id: "RnVsZmlsbG1lbnQ6OQ==",
      lines: [
        {
          __typename: "FulfillmentLine",
          id: "RnVsZmlsbG1lbnRMaW5lOjE1",
          orderLine: {
            __typename: "OrderLine",
            id: "T3JkZXJMaW5lOjIz",
            isShippingRequired: false,
            productName: "Williams, Garcia and Walker (XS)",
            productSku: "5-1337",
            quantity: 2,
            quantityFulfilled: 2,
            thumbnail: {
              __typename: "Image" as "Image",
              url: placeholder
            },
            unitPrice: {
              __typename: "TaxedMoney",
              gross: {
                __typename: "Money",
                amount: 79.71,
                currency: "USD"
              },
              net: {
                __typename: "Money",
                amount: 79.71,
                currency: "USD"
              }
            },
            variant: {
              __typename: "ProductVariant",
              product: {
                __typename: "Product",
                isAvailableForPurchase: true,
                isPublished: true
              },
              quantityAvailable: 10
            }
          },
          quantity: 1
        }
      ],
      status: FulfillmentStatus.FULFILLED,
      trackingNumber: "01nn12399su12nndfsy",
      warehouse: warehouseList[0]
    }
  ],
  id: "T3JkZXI6OQ==",
  invoices: [
    {
      __typename: "Invoice",
      createdAt: "2020-06-22T13:52:05.094636+00:00",
      id: "SW52b2ljZTox",
      number: "1",
      status: JobStatusEnum.SUCCESS,
      url: "invoice1"
    }
  ],
  lines: [
    {
      __typename: "OrderLine",
      id: "T3JkZXJMaW5lOjIy",
      isShippingRequired: true,
      productName: "Watkins-Gonzalez (Soft)",
      productSku: "59-1337",
      quantity: 3,
      quantityFulfilled: 0,
      thumbnail: {
        __typename: "Image" as "Image",
        url: placeholder
      },
      unitPrice: {
        __typename: "TaxedMoney",
        gross: {
          __typename: "Money",
          amount: 18.51,
          currency: "USD"
        },
        net: {
          __typename: "Money",
          amount: 18.51,
          currency: "USD"
        }
      },
      variant: {
        __typename: "ProductVariant",
        product: {
          __typename: "Product",
          isAvailableForPurchase: true,
          isPublished: true
        },
        quantityAvailable: 10
      }
    },
    {
      __typename: "OrderLine",
      id: "T3JkZXJMaW5lOjIz",
      isShippingRequired: true,
      productName: "Williams, Garcia and Walker (XS)",
      productSku: "5-1337",
      quantity: 2,
      quantityFulfilled: 2,
      thumbnail: {
        __typename: "Image" as "Image",
        url: placeholder
      },
      unitPrice: {
        __typename: "TaxedMoney",
        gross: {
          __typename: "Money",
          amount: 79.71,
          currency: "USD"
        },
        net: {
          __typename: "Money",
          amount: 79.71,
          currency: "USD"
        }
      },
      variant: {
        __typename: "ProductVariant",
        product: {
          __typename: "Product",
          isAvailableForPurchase: true,
          isPublished: true
        },
        quantityAvailable: 10
      }
    }
  ],
  metadata: [
    {
      __typename: "MetadataItem",
      key: "integration.key",
      value: "some-value"
    }
  ],
  number: "9",
  paymentStatus: PaymentChargeStatusEnum.NOT_CHARGED,
  privateMetadata: [],
  shippingAddress: {
    __typename: "Address",
    city: "West Patriciastad",
    cityArea: "",
    companyName: "",
    country: {
      __typename: "CountryDisplay",
      code: "SB",
      country: "Wyspy Salomona"
    },
    countryArea: "",
    firstName: "Melissa",
    id: "QWRkcmVzczoyNQ==",
    lastName: "Simon",
    phone: "",
    postalCode: "66272",
    streetAddress1: "487 Roberto Shores",
    streetAddress2: ""
  },
  shippingMethod: null,
  shippingMethodName: "Registred priority",
  shippingPrice: {
    __typename: "TaxedMoney",
    gross: {
      __typename: "Money",
      amount: 19.98,
      currency: "USD"
    }
  },
  status: OrderStatus.PARTIALLY_FULFILLED,
  subtotal: {
    __typename: "TaxedMoney",
    gross: {
      __typename: "Money",
      amount: 214.95,
      currency: "USD"
    }
  },
  total: {
    __typename: "TaxedMoney",
    gross: {
      __typename: "Money",
      amount: 234.93,
      currency: "USD"
    },
    tax: {
      __typename: "Money",
      amount: 0,
      currency: "USD"
    }
  },
  totalAuthorized: {
    __typename: "Money",
    amount: 234.93,
    currency: "USD"
  },
  totalCaptured: {
    __typename: "Money",
    amount: 0,
    currency: "USD"
  },
  user: null,
  userEmail: "melissa.simon@example.com"
});
export const draftOrder = (placeholder: string): OrderDetails_order => ({
  __typename: "Order" as "Order",
  actions: [OrderAction.CAPTURE],
  availableShippingMethods: null,
  billingAddress: null,
  canFinalize: true,
  created: "2018-09-20T23:23:39.811428+00:00",
  customerNote: "Lorem ipsum dolor sit",
  discount: null,
  events: [],
  fulfillments: [],
  id: "T3JkZXI6MjQ=",
  invoices: [
    {
      __typename: "Invoice",
      createdAt: "2020-06-22T13:52:05.094636+00:00",
      id: "SW52b2ljZTox",
      number: "1",
      status: JobStatusEnum.SUCCESS,
      url: "invoice1"
    }
  ],
  lines: [
    {
      __typename: "OrderLine" as "OrderLine",
      id: "T3JkZXJMaW5lOjQ1",
      isShippingRequired: false,
      productName: "Davis Group (Hard)",
      productSku: "58-1338",
      quantity: 2,
      quantityFulfilled: 0,
      thumbnail: {
        __typename: "Image" as "Image",
        url: placeholder
      },
      unitPrice: {
        __typename: "TaxedMoney" as "TaxedMoney",
        gross: {
          __typename: "Money" as "Money",
          amount: 65.95,
          currency: "USD"
        },
        net: {
          __typename: "Money" as "Money",
          amount: 65.95,
          currency: "USD"
        }
      },
      variant: {
        __typename: "ProductVariant",
        product: {
          __typename: "Product",
          isAvailableForPurchase: true,
          isPublished: true
        },
        quantityAvailable: 10
      }
    },
    {
      __typename: "OrderLine" as "OrderLine",
      id: "T3JkZXJMaW5lOjQ2",
      isShippingRequired: false,
      productName: "Anderson PLC (15-1337)",
      productSku: "15-1337",
      quantity: 2,
      quantityFulfilled: 0,
      thumbnail: {
        __typename: "Image" as "Image",
        url: placeholder
      },
      unitPrice: {
        __typename: "TaxedMoney" as "TaxedMoney",
        gross: {
          __typename: "Money" as "Money",
          amount: 68.2,
          currency: "USD"
        },
        net: {
          __typename: "Money" as "Money",
          amount: 68.2,
          currency: "USD"
        }
      },
      variant: {
        __typename: "ProductVariant",
        product: {
          __typename: "Product",
          isAvailableForPurchase: true,
          isPublished: true
        },
        quantityAvailable: 10
      }
    }
  ],
  metadata: [],
  number: "24",
  paymentStatus: null,
  privateMetadata: [],
  shippingAddress: null,
  shippingMethod: null,
  shippingMethodName: null,
  shippingPrice: {
    __typename: "TaxedMoney" as "TaxedMoney",
    gross: {
      __typename: "Money" as "Money",
      amount: 0,
      currency: "USD"
    }
  },
  status: "DRAFT" as OrderStatus.DRAFT,
  subtotal: {
    __typename: "TaxedMoney" as "TaxedMoney",
    gross: {
      __typename: "Money" as "Money",
      amount: 168.3,
      currency: "USD"
    }
  },
  total: {
    __typename: "TaxedMoney" as "TaxedMoney",
    gross: {
      __typename: "Money" as "Money",
      amount: 168.3,
      currency: "USD"
    },
    tax: {
      __typename: "Money" as "Money",
      amount: 68.3,
      currency: "USD"
    }
  },
  totalAuthorized: null,
  totalCaptured: null,
  user: null,
  userEmail: null
});
export const flatOrders = orders.map(order => ({
  ...order,
  orderStatus: transformOrderStatus(order.status, {
    formatMessage: (message: MessageDescriptor) => message.defaultMessage
  } as any),
  paymentStatus: transformPaymentStatus(order.paymentStatus, {
    formatMessage: (message: MessageDescriptor) => message.defaultMessage
  } as any)
}));
export const variants = [
  { id: "p1", name: "Product 1: variant 1", sku: "12345", stockQuantity: 3 },
  { id: "p2", name: "Product 1: variant 2", sku: "12346", stockQuantity: 1 },
  { id: "p3", name: "Product 2: variant 1", sku: "12355", stockQuantity: 10 },
  { id: "p4", name: "Product 3: variant 1", sku: "12445", stockQuantity: 12 },
  { id: "p5", name: "Product 3: variant 2", sku: "12545", stockQuantity: 7 },
  { id: "p6", name: "Product 5: variant 1", sku: "13345", stockQuantity: 3 },
  { id: "p7", name: "Product 5: variant 2", sku: "14345", stockQuantity: 11 }
];
export const prefixes = ["01", "02", "41", "49"];
export const countries = [
  { code: "AF", label: "Afghanistan" },
  { code: "AX", label: "Åland Islands" },
  { code: "AL", label: "Albania" },
  { code: "DZ", label: "Algeria" },
  { code: "AS", label: "American Samoa" }
];
export const shippingMethods = [
  { country: "whole world", id: "s1", name: "DHL", price: {} },
  { country: "Afghanistan", id: "s2", name: "UPS" }
];
export const orderLineSearch = (
  placeholderImage: string
): SearchOrderVariant_search_edges_node[] => [
  {
    __typename: "Product" as "Product",
    id: "UHJvZHVjdDo3Mg==",
    name: "Apple Juice",
    thumbnail: {
      __typename: "Image" as "Image",
      url: placeholderImage
    },
    variants: [
      {
        __typename: "ProductVariant" as "ProductVariant",
        id: "UHJvZHVjdFZhcmlhbnQ6MjAy",
        name: "500ml",
        pricing: {
          __typename: "VariantPricingInfo",
          priceUndiscounted: {
            __typename: "TaxedMoney",
            net: {
              __typename: "Money" as "Money",
              amount: 3.0,
              currency: "USD"
            }
          }
        },
        sku: "93855755"
      },
      {
        __typename: "ProductVariant" as "ProductVariant",
        id: "UHJvZHVjdFZhcmlhbnQ6MjAz",
        name: "1l",
        pricing: {
          __typename: "VariantPricingInfo",
          priceUndiscounted: {
            __typename: "TaxedMoney",
            net: {
              __typename: "Money" as "Money",
              amount: 5.0,
              currency: "USD"
            }
          }
        },
        sku: "43226647"
      },
      {
        __typename: "ProductVariant" as "ProductVariant",
        id: "UHJvZHVjdFZhcmlhbnQ6MjA0",
        name: "2l",
        pricing: {
          __typename: "VariantPricingInfo",
          priceUndiscounted: {
            __typename: "TaxedMoney",
            net: {
              __typename: "Money" as "Money",
              amount: 7.0,
              currency: "USD"
            }
          }
        },
        sku: "80884671"
      }
    ]
  },
  {
    __typename: "Product" as "Product",
    id: "UHJvZHVjdDo3NQ==",
    name: "Pineapple Juice",
    thumbnail: {
      __typename: "Image" as "Image",
      url: placeholderImage
    },
    variants: [
      {
        __typename: "ProductVariant" as "ProductVariant",
        id: "UHJvZHVjdFZhcmlhbnQ6MjEx",
        name: "500ml",
        pricing: {
          __typename: "VariantPricingInfo",
          priceUndiscounted: {
            __typename: "TaxedMoney",
            net: {
              __typename: "Money" as "Money",
              amount: 3.0,
              currency: "USD"
            }
          }
        },
        sku: "43200242"
      },
      {
        __typename: "ProductVariant" as "ProductVariant",
        id: "UHJvZHVjdFZhcmlhbnQ6MjEy",
        name: "1l",
        pricing: {
          __typename: "VariantPricingInfo",
          priceUndiscounted: {
            __typename: "TaxedMoney",
            net: {
              __typename: "Money" as "Money",
              amount: 5.0,
              currency: "USD"
            }
          }
        },
        sku: "79129513"
      },
      {
        __typename: "ProductVariant" as "ProductVariant",
        id: "UHJvZHVjdFZhcmlhbnQ6MjEz",
        name: "2l",
        pricing: {
          __typename: "VariantPricingInfo",
          priceUndiscounted: {
            __typename: "TaxedMoney",
            net: {
              __typename: "Money" as "Money",
              amount: 7.0,
              currency: "USD"
            }
          }
        },
        sku: "75799450"
      }
    ]
  }
];

export const invoices: InvoiceFragment[] = [
  {
    __typename: "Invoice",
    createdAt: "2020-07-02T12:13:56.901097+00:00",
    id: "SW52b2ljZTo0",
    number: "1/07/2020",
    status: JobStatusEnum.PENDING,
    url:
      "http://localhost:8000/media/invoices/invoice-1/07/2020-order-20-1fef611b-7514-4dc6-aee3-09a8232b1d6a.pdf"
  },
  {
    __typename: "Invoice",
    createdAt: "2020-07-02T09:06:17.059412+00:00",
    id: "SW52b2ljZToz",
    number: "1/07/2020",
    status: JobStatusEnum.SUCCESS,
    url:
      "http://localhost:8000/media/invoices/invoice-1/07/2020-order-20-8df26967-ad21-4075-a446-cef44ae05197.pdf"
  },
  {
    __typename: "Invoice",
    createdAt: "2020-07-02T09:05:58.300952+00:00",
    id: "SW52b2ljZToy",
    number: "1/07/2020",
    status: JobStatusEnum.SUCCESS,
    url:
      "http://localhost:8000/media/invoices/invoice-1/07/2020-order-20-5ebc85e0-e587-4386-8292-9b85839281e6.pdf"
  },
  {
    __typename: "Invoice",
    createdAt: "2020-07-02T09:04:27.257562+00:00",
    id: "SW52b2ljZTox",
    number: "1/07/2020",
    status: JobStatusEnum.SUCCESS,
    url:
      "http://localhost:8000/media/invoices/invoice-1/07/2020-order-20-0e449e10-ef4b-4066-bebe-361f670b6820.pdf"
  }
];<|MERGE_RESOLUTION|>--- conflicted
+++ resolved
@@ -839,10 +839,7 @@
       email: null,
       emailType: null,
       id: "T3JkZXJFdmVudDo0",
-<<<<<<< HEAD
-=======
       invoiceNumber: null,
->>>>>>> 2f84747d
       message: "This is note",
       quantity: null,
       type: OrderEventsEnum.NOTE_ADDED,
@@ -855,16 +852,11 @@
       email: null,
       emailType: null,
       id: "T3JkZXJFdmVudDo1",
-<<<<<<< HEAD
-=======
       invoiceNumber: null,
->>>>>>> 2f84747d
       message: "This is note",
       quantity: null,
       type: OrderEventsEnum.NOTE_ADDED,
       user: null
-<<<<<<< HEAD
-=======
     },
     {
       __typename: "OrderEvent",
@@ -917,7 +909,6 @@
       quantity: null,
       type: OrderEventsEnum.PAYMENT_AUTHORIZED,
       user: null
->>>>>>> 2f84747d
     }
   ],
   fulfillments: [
