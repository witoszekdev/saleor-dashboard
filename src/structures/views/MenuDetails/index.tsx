--- conflicted
+++ resolved
@@ -1,12 +1,9 @@
 // @ts-strict-ignore
-<<<<<<< HEAD
 import React from "react";
 import { FormattedMessage, useIntl } from "react-intl";
 
-=======
 import { useUser } from "@dashboard/auth";
 import { hasPermission } from "@dashboard/auth/misc";
->>>>>>> cd22ee7d
 import ActionDialog from "@dashboard/components/ActionDialog";
 import {
   PermissionEnum,
