--- conflicted
+++ resolved
@@ -478,8 +478,6 @@
 	attributeErrors?: FieldPolicy<any> | FieldReadFunction<any>,
 	errors?: FieldPolicy<any> | FieldReadFunction<any>
 };
-<<<<<<< HEAD
-=======
 export type AttributeUpdatedKeySpecifier = ('issuedAt' | 'version' | 'issuingPrincipal' | 'recipient' | 'attribute' | AttributeUpdatedKeySpecifier)[];
 export type AttributeUpdatedFieldPolicy = {
 	issuedAt?: FieldPolicy<any> | FieldReadFunction<any>,
@@ -488,7 +486,6 @@
 	recipient?: FieldPolicy<any> | FieldReadFunction<any>,
 	attribute?: FieldPolicy<any> | FieldReadFunction<any>
 };
->>>>>>> e7f68f4c
 export type AttributeValueKeySpecifier = ('id' | 'name' | 'slug' | 'value' | 'translation' | 'inputType' | 'reference' | 'file' | 'richText' | 'plainText' | 'boolean' | 'date' | 'dateTime' | AttributeValueKeySpecifier)[];
 export type AttributeValueFieldPolicy = {
 	id?: FieldPolicy<any> | FieldReadFunction<any>,
@@ -544,8 +541,6 @@
 	errors?: FieldPolicy<any> | FieldReadFunction<any>,
 	attributeValue?: FieldPolicy<any> | FieldReadFunction<any>
 };
-<<<<<<< HEAD
-=======
 export type AttributeValueDeletedKeySpecifier = ('issuedAt' | 'version' | 'issuingPrincipal' | 'recipient' | 'attributeValue' | AttributeValueDeletedKeySpecifier)[];
 export type AttributeValueDeletedFieldPolicy = {
 	issuedAt?: FieldPolicy<any> | FieldReadFunction<any>,
@@ -554,7 +549,6 @@
 	recipient?: FieldPolicy<any> | FieldReadFunction<any>,
 	attributeValue?: FieldPolicy<any> | FieldReadFunction<any>
 };
->>>>>>> e7f68f4c
 export type AttributeValueTranslatableContentKeySpecifier = ('id' | 'name' | 'richText' | 'plainText' | 'translation' | 'attributeValue' | AttributeValueTranslatableContentKeySpecifier)[];
 export type AttributeValueTranslatableContentFieldPolicy = {
 	id?: FieldPolicy<any> | FieldReadFunction<any>,
@@ -926,11 +920,7 @@
 	checkoutErrors?: FieldPolicy<any> | FieldReadFunction<any>,
 	errors?: FieldPolicy<any> | FieldReadFunction<any>
 };
-<<<<<<< HEAD
-export type CheckoutLineKeySpecifier = ('id' | 'variant' | 'quantity' | 'unitPrice' | 'undiscountedUnitPrice' | 'totalPrice' | 'undiscountedTotalPrice' | 'requiresShipping' | CheckoutLineKeySpecifier)[];
-=======
 export type CheckoutLineKeySpecifier = ('id' | 'privateMetadata' | 'privateMetafield' | 'privateMetafields' | 'metadata' | 'metafield' | 'metafields' | 'variant' | 'quantity' | 'unitPrice' | 'undiscountedUnitPrice' | 'totalPrice' | 'undiscountedTotalPrice' | 'requiresShipping' | CheckoutLineKeySpecifier)[];
->>>>>>> e7f68f4c
 export type CheckoutLineFieldPolicy = {
 	id?: FieldPolicy<any> | FieldReadFunction<any>,
 	privateMetadata?: FieldPolicy<any> | FieldReadFunction<any>,
