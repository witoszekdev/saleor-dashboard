--- conflicted
+++ resolved
@@ -11,11 +11,7 @@
 export function useRichText({
   initial,
   loading,
-<<<<<<< HEAD
-  triggerChange
-=======
   triggerChange,
->>>>>>> e7f68f4c
 }: UseRichTextOptions) {
   const editorRef = useRef<EditorCore>(null);
   const [isReadyForMount, setIsReadyForMount] = useState(false);
