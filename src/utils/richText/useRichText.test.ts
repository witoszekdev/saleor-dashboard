--- conflicted
+++ resolved
@@ -25,11 +25,7 @@
     let initial: string | undefined;
     let loading = true;
     const { result, rerender } = renderHook(() =>
-<<<<<<< HEAD
-      useRichText({ initial, loading, triggerChange })
-=======
       useRichText({ initial, loading, triggerChange }),
->>>>>>> e7f68f4c
     );
 
     expect(result.current.isReadyForMount).toBe(false);
@@ -47,11 +43,7 @@
     let initial: string | undefined;
     let loading = true;
     const { result, rerender } = renderHook(() =>
-<<<<<<< HEAD
-      useRichText({ initial, loading, triggerChange })
-=======
       useRichText({ initial, loading, triggerChange }),
->>>>>>> e7f68f4c
     );
 
     expect(result.current.isReadyForMount).toBe(false);
