--- conflicted
+++ resolved
@@ -5,11 +5,7 @@
 import { giftCardsListPath } from "@dashboard/giftCards/urls";
 import { useBackLinkWithState } from "@dashboard/hooks/useBackLinkWithState";
 import { getStringOrPlaceholder } from "@dashboard/misc";
-<<<<<<< HEAD
-=======
 import { Button } from "@saleor/macaw-ui-next";
-import React from "react";
->>>>>>> fbfc969f
 import { useIntl } from "react-intl";
 
 import { giftCardsListTableMessages as tableMessages } from "../../GiftCardsList/messages";
