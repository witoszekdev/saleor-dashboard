// @ts-strict-ignore
import { GiftCardDetailsQuery, useGiftCardDetailsQuery } from "@dashboard/graphql";
import { createContext, ReactNode } from "react";

import { useGiftCardPermissions } from "../../../hooks/useGiftCardPermissions";
import { ExtendedGiftCard } from "./types";
import { getExtendedGiftCard } from "./utils";

interface GiftCardDetailsProviderProps {
  children: ReactNode;
  id: string;
}

export interface GiftCardDetailsConsumerProps {
  giftCard: ExtendedGiftCard<GiftCardDetailsQuery["giftCard"]> | undefined;
  loading: boolean;
}

export const GiftCardDetailsContext = createContext<GiftCardDetailsConsumerProps>(null);

<<<<<<< HEAD
const GiftCardDetailsProvider = ({ children, id }: GiftCardDetailsProviderProps) => {
=======
const GiftCardDetailsProvider: React.FC<GiftCardDetailsProviderProps> = ({ children, id }) => {
  const { canSeeApp, canSeeUser } = useGiftCardPermissions();
>>>>>>> 34655245
  const { data, loading } = useGiftCardDetailsQuery({
    displayLoader: true,
    variables: { id, canSeeApp, canSeeUser },
  });
  const providerValues: GiftCardDetailsConsumerProps = {
    giftCard: getExtendedGiftCard(data?.giftCard),
    loading,
  };

  return (
    <GiftCardDetailsContext.Provider value={providerValues}>
      {children}
    </GiftCardDetailsContext.Provider>
  );
};

export const useGiftCardDetails = () => {
  const context = React.useContext(GiftCardDetailsContext);

  if (!context) {
    throw new Error("useGiftCardDetails must be used within a GiftCardDetailsProvider");
  }

  return context;
};

export default GiftCardDetailsProvider;<|MERGE_RESOLUTION|>--- conflicted
+++ resolved
@@ -18,12 +18,8 @@
 
 export const GiftCardDetailsContext = createContext<GiftCardDetailsConsumerProps>(null);
 
-<<<<<<< HEAD
 const GiftCardDetailsProvider = ({ children, id }: GiftCardDetailsProviderProps) => {
-=======
-const GiftCardDetailsProvider: React.FC<GiftCardDetailsProviderProps> = ({ children, id }) => {
   const { canSeeApp, canSeeUser } = useGiftCardPermissions();
->>>>>>> 34655245
   const { data, loading } = useGiftCardDetailsQuery({
     displayLoader: true,
     variables: { id, canSeeApp, canSeeUser },
