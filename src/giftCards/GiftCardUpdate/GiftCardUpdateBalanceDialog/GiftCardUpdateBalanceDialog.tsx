// @ts-strict-ignore
import ActionDialog from "@dashboard/components/ActionDialog";
import CardSpacer from "@dashboard/components/CardSpacer";
import { IMessage } from "@dashboard/components/messages";
import { useGiftCardPermissions } from "@dashboard/giftCards/hooks/useGiftCardPermissions";
import { useGiftCardUpdateMutation } from "@dashboard/graphql";
import useForm from "@dashboard/hooks/useForm";
import useNotifier from "@dashboard/hooks/useNotifier";
import { DialogProps } from "@dashboard/types";
import commonErrorMessages from "@dashboard/utils/errors/common";
<<<<<<< HEAD
import { TextField } from "@material-ui/core";
import { Text } from "@saleor/macaw-ui-next";
=======
import { Input, Text } from "@saleor/macaw-ui-next";
import React from "react";
>>>>>>> fbfc969f
import { useIntl } from "react-intl";

import { giftCardsListTableMessages as tableMessages } from "../../GiftCardsList/messages";
import { useDialogFormReset } from "../GiftCardResendCodeDialog/utils";
import { getGiftCardErrorMessage } from "../messages";
import useGiftCardDetails from "../providers/GiftCardDetailsProvider/hooks/useGiftCardDetails";
import { giftCardUpdateBalanceDialogMessages as messages } from "./messages";

export interface GiftCardBalanceUpdateFormData {
  balanceAmount: number;
}

const GiftCardUpdateBalanceDialog = ({ open, onClose }: DialogProps) => {
  const intl = useIntl();
  const notify = useNotifier();
  const { canSeeCreatedBy } = useGiftCardPermissions();
  const {
    giftCard: {
      id,
      currentBalance: { amount, currency },
    },
  } = useGiftCardDetails();
  const initialFormData: GiftCardBalanceUpdateFormData = {
    balanceAmount: amount,
  };
  const [updateGiftCardBalance, updateGiftCardBalanceOpts] = useGiftCardUpdateMutation({
    onCompleted: data => {
      const errors = data?.giftCardUpdate?.errors;
      const notifierData: IMessage = errors?.length
        ? {
            status: "error",
            text: intl.formatMessage(commonErrorMessages.unknownError),
          }
        : {
            status: "success",
            text: intl.formatMessage(messages.updatedSuccessAlertTitle),
          };

      notify(notifierData);

      if (!errors.length) {
        onClose();
      }
    },
  });
  const handleSubmit = async ({ balanceAmount }: GiftCardBalanceUpdateFormData) => {
    const result = await updateGiftCardBalance({
      variables: {
        id,
        input: {
          balanceAmount,
        },
        showCreatedBy: canSeeCreatedBy,
      },
    });

    return result?.data?.giftCardUpdate?.errors;
  };
  const { data, change, submit, reset } = useForm(initialFormData, handleSubmit);
  const { loading, status, data: submitData } = updateGiftCardBalanceOpts;
  const { formErrors } = useDialogFormReset({
    open,
    reset,
    keys: ["initialBalanceAmount"],
    apiErrors: submitData?.giftCardUpdate?.errors,
  });

  return (
    <ActionDialog
      open={open}
      onConfirm={submit}
      confirmButtonLabel={intl.formatMessage(messages.changeButtonLabel)}
      onClose={onClose}
      title={intl.formatMessage(messages.title)}
      confirmButtonState={status}
      disabled={loading}
    >
      <Text>{intl.formatMessage(messages.subtitle)}</Text>
      <CardSpacer />
      <Input
        error={!!formErrors?.initialBalanceAmount}
        helperText={getGiftCardErrorMessage(formErrors?.initialBalanceAmount, intl)}
        name="balanceAmount"
        value={data.balanceAmount}
        onChange={change}
        label={intl.formatMessage(tableMessages.giftCardsTableColumnBalanceTitle)}
        min={0}
        endAdornment={
          <Text size={2} fontWeight="light">
            {currency}
          </Text>
        }
        width="100%"
      />
    </ActionDialog>
  );
};

export default GiftCardUpdateBalanceDialog;<|MERGE_RESOLUTION|>--- conflicted
+++ resolved
@@ -8,13 +8,7 @@
 import useNotifier from "@dashboard/hooks/useNotifier";
 import { DialogProps } from "@dashboard/types";
 import commonErrorMessages from "@dashboard/utils/errors/common";
-<<<<<<< HEAD
-import { TextField } from "@material-ui/core";
-import { Text } from "@saleor/macaw-ui-next";
-=======
 import { Input, Text } from "@saleor/macaw-ui-next";
-import React from "react";
->>>>>>> fbfc969f
 import { useIntl } from "react-intl";
 
 import { giftCardsListTableMessages as tableMessages } from "../../GiftCardsList/messages";
