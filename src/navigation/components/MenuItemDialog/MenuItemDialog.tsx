--- conflicted
+++ resolved
@@ -10,13 +10,8 @@
 import { getFieldError, getFormErrors } from "@dashboard/utils/errors";
 import getMenuErrorMessage from "@dashboard/utils/errors/menu";
 import { zodResolver } from "@hookform/resolvers/zod";
-<<<<<<< HEAD
-import { Box, Input, Option, Text } from "@saleor/macaw-ui-next";
+import { Box, Input, Text } from "@saleor/macaw-ui-next";
 import { useEffect } from "react";
-=======
-import { Box, Input, Text } from "@saleor/macaw-ui-next";
-import React from "react";
->>>>>>> 80863857
 import { Controller, useForm } from "react-hook-form";
 import { FormattedMessage, useIntl } from "react-intl";
 
@@ -51,14 +46,7 @@
   onClose,
   onSubmit,
   open,
-<<<<<<< HEAD
-  categories,
-  collections,
-  pages,
 }: MenuItemDialogProps) => {
-=======
-}) => {
->>>>>>> 80863857
   const intl = useIntl();
 
   const { handleSubmit, control, watch, formState, setValue, reset, clearErrors } =
