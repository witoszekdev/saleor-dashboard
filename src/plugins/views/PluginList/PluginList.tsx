import DeleteFilterTabDialog from "@saleor/components/DeleteFilterTabDialog";
import SaveFilterTabDialog, {
  SaveFilterTabDialogFormData,
} from "@saleor/components/SaveFilterTabDialog";
import { usePluginsQuery } from "@saleor/graphql";
import { useChannelsSearchWithLoadMore } from "@saleor/hooks/useChannelsSearchWithLoadMore";
import useListSettings from "@saleor/hooks/useListSettings";
import useNavigator from "@saleor/hooks/useNavigator";
import { usePaginationReset } from "@saleor/hooks/usePaginationReset";
import usePaginator, {
  createPaginationState,
<<<<<<< HEAD
  PaginatorContext
=======
  PaginatorContext,
>>>>>>> e7f68f4c
} from "@saleor/hooks/usePaginator";
import { maybe } from "@saleor/misc";
import { ListViews } from "@saleor/types";
import createDialogActionHandlers from "@saleor/utils/handlers/dialogActionHandlers";
import createFilterHandlers from "@saleor/utils/handlers/filterHandlers";
import createSortHandler from "@saleor/utils/handlers/sortHandler";
import { mapEdgesToItems } from "@saleor/utils/maps";
import { getSortParams } from "@saleor/utils/sort";
import React from "react";

import PluginsListPage from "../../components/PluginsListPage/PluginsListPage";
import {
  pluginListUrl,
  PluginListUrlDialog,
  PluginListUrlQueryParams,
} from "../../urls";
import {
  deleteFilterTab,
  getActiveFilters,
  getFilterOpts,
  getFilterQueryParam,
  getFiltersCurrentTab,
  getFilterTabs,
  getFilterVariables,
  saveFilterTab,
} from "./filters";
import { getSortQueryVariables } from "./sort";

interface PluginsListProps {
  params: PluginListUrlQueryParams;
}

export const PluginsList: React.FC<PluginsListProps> = ({ params }) => {
  const navigate = useNavigator();
  const { updateListSettings, settings } = useListSettings(
    ListViews.PLUGINS_LIST,
  );

  usePaginationReset(pluginListUrl, params, settings.rowNumber);

  const paginationState = createPaginationState(settings.rowNumber, params);
  const queryVariables = React.useMemo(
    () => ({
      ...paginationState,
      filter: getFilterVariables(params),
      sort: getSortQueryVariables(params),
    }),
    [params, settings.rowNumber],
  );
  const { data, loading } = usePluginsQuery({
    displayLoader: true,
    variables: queryVariables,
  });

  const tabs = getFilterTabs();

  const currentTab = getFiltersCurrentTab(params, tabs);

  const [
    changeFilters,
    resetFilters,
    handleSearchChange,
  ] = createFilterHandlers({
    createUrl: pluginListUrl,
    getFilterQueryParam,
    navigate,
    params,
  });

  const [openModal, closeModal] = createDialogActionHandlers<
    PluginListUrlDialog,
    PluginListUrlQueryParams
  >(navigate, pluginListUrl, params);

  const handleTabChange = (tab: number) => {
    navigate(
      pluginListUrl({
        activeTab: tab.toString(),
        ...getFilterTabs()[tab - 1].data,
      }),
    );
  };

  const handleFilterTabDelete = () => {
    deleteFilterTab(currentTab);
    navigate(pluginListUrl());
  };

  const handleFilterTabSave = (data: SaveFilterTabDialogFormData) => {
    saveFilterTab(data.name, getActiveFilters(params));
    handleTabChange(tabs.length + 1);
  };

  const paginationValues = usePaginator({
    pageInfo: maybe(() => data.plugins.pageInfo),
    paginationState,
<<<<<<< HEAD
    queryString: params
=======
    queryString: params,
>>>>>>> e7f68f4c
  });

  const handleSort = createSortHandler(navigate, pluginListUrl, params);
  const channelsSearchWithLoadMoreProps = useChannelsSearchWithLoadMore();

  const filterOpts = getFilterOpts(params, channelsSearchWithLoadMoreProps);

  return (
    <PaginatorContext.Provider value={paginationValues}>
      <PluginsListPage
        currentTab={currentTab}
        disabled={loading}
        filterOpts={filterOpts}
        initialSearch={params.query || ""}
        settings={settings}
        plugins={mapEdgesToItems(data?.plugins)}
        sort={getSortParams(params)}
        tabs={getFilterTabs().map(tab => tab.name)}
        onAll={resetFilters}
        onFilterChange={changeFilters}
        onSearchChange={handleSearchChange}
        onSort={handleSort}
        onTabSave={() => openModal("save-search")}
        onTabDelete={() => openModal("delete-search")}
        onTabChange={handleTabChange}
        onUpdateListSettings={updateListSettings}
      />
      <SaveFilterTabDialog
        open={params.action === "save-search"}
        confirmButtonState="default"
        onClose={closeModal}
        onSubmit={handleFilterTabSave}
      />
      <DeleteFilterTabDialog
        open={params.action === "delete-search"}
        confirmButtonState="default"
        onClose={closeModal}
        onSubmit={handleFilterTabDelete}
        tabName={maybe(() => tabs[currentTab - 1].name, "...")}
      />
    </PaginatorContext.Provider>
  );
};

export default PluginsList;<|MERGE_RESOLUTION|>--- conflicted
+++ resolved
@@ -9,11 +9,7 @@
 import { usePaginationReset } from "@saleor/hooks/usePaginationReset";
 import usePaginator, {
   createPaginationState,
-<<<<<<< HEAD
-  PaginatorContext
-=======
   PaginatorContext,
->>>>>>> e7f68f4c
 } from "@saleor/hooks/usePaginator";
 import { maybe } from "@saleor/misc";
 import { ListViews } from "@saleor/types";
@@ -110,11 +106,7 @@
   const paginationValues = usePaginator({
     pageInfo: maybe(() => data.plugins.pageInfo),
     paginationState,
-<<<<<<< HEAD
-    queryString: params
-=======
     queryString: params,
->>>>>>> e7f68f4c
   });
 
   const handleSort = createSortHandler(navigate, pluginListUrl, params);
