--- conflicted
+++ resolved
@@ -15,11 +15,7 @@
 import { usePaginationReset } from "@saleor/hooks/usePaginationReset";
 import usePaginator, {
   createPaginationState,
-<<<<<<< HEAD
-  PaginatorContext
-=======
   PaginatorContext,
->>>>>>> e7f68f4c
 } from "@saleor/hooks/usePaginator";
 import { DeleteIcon, IconButton } from "@saleor/macaw-ui";
 import { maybe } from "@saleor/misc";
@@ -124,11 +120,7 @@
   const paginationValues = usePaginator({
     pageInfo: maybe(() => data.categories.pageInfo),
     paginationState,
-<<<<<<< HEAD
-    queryString: params
-=======
     queryString: params,
->>>>>>> e7f68f4c
   });
 
   const handleCategoryBulkDelete = (data: CategoryBulkDeleteMutation) => {
