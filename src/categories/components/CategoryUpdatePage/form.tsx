import { OutputData } from "@editorjs/editorjs";
import { useExitFormDialog } from "@saleor/components/Form/useExitFormDialog";
import { MetadataFormData } from "@saleor/components/Metadata";
import { CategoryDetailsFragment } from "@saleor/graphql";
import useForm, {
  CommonUseFormResult,
  FormChange,
} from "@saleor/hooks/useForm";
import useHandleFormSubmit from "@saleor/hooks/useHandleFormSubmit";
import { mapMetadataItemToInput } from "@saleor/utils/maps";
import getMetadata from "@saleor/utils/metadata/getMetadata";
import useMetadataChangeTrigger from "@saleor/utils/metadata/useMetadataChangeTrigger";
import {
  RichTextContext,
  RichTextContextValues,
} from "@saleor/utils/richText/context";
import useRichText from "@saleor/utils/richText/useRichText";
import React, { useEffect } from "react";

export interface CategoryUpdateFormData extends MetadataFormData {
  backgroundImageAlt: string;
  name: string;
  slug: string;
  seoTitle: string;
  seoDescription: string;
}
export interface CategoryUpdateData extends CategoryUpdateFormData {
  description: OutputData;
}

interface CategoryUpdateHandlers {
  changeMetadata: FormChange;
}

export interface UseCategoryUpdateFormResult
  extends CommonUseFormResult<CategoryUpdateData> {
  handlers: CategoryUpdateHandlers;
}

export interface CategoryUpdateFormProps {
  children: (props: UseCategoryUpdateFormResult) => React.ReactNode;
  category: CategoryDetailsFragment;
  onSubmit: (data: CategoryUpdateData) => Promise<any[]>;
  disabled: boolean;
}

const getInitialData = (category?: CategoryDetailsFragment) => ({
  backgroundImageAlt: category?.backgroundImage?.alt || "",
  metadata: category?.metadata?.map(mapMetadataItemToInput),
  name: category?.name || "",
  privateMetadata: category?.privateMetadata?.map(mapMetadataItemToInput),
  seoDescription: category?.seoDescription || "",
  seoTitle: category?.seoTitle || "",
  slug: category?.slug || "",
});

function useCategoryUpdateForm(
  category: CategoryDetailsFragment,
  onSubmit: (data: CategoryUpdateData) => Promise<any[]>,
  disabled: boolean,
): UseCategoryUpdateFormResult & { richText: RichTextContextValues } {
  const {
    handleChange,
    data: formData,
    triggerChange,
    formId,
    setIsSubmitDisabled,
  } = useForm(getInitialData(category), undefined, { confirmLeave: true });

  const handleFormSubmit = useHandleFormSubmit({
    formId,
    onSubmit,
  });

  const { setExitDialogSubmitRef } = useExitFormDialog({
    formId,
  });

  const richText = useRichText({
    initial: category?.description,
    loading: !category,
<<<<<<< HEAD
    triggerChange
=======
    triggerChange,
>>>>>>> e7f68f4c
  });

  const {
    isMetadataModified,
    isPrivateMetadataModified,
    makeChangeHandler: makeMetadataChangeHandler,
  } = useMetadataChangeTrigger();

  const changeMetadata = makeMetadataChangeHandler(handleChange);

  const data: CategoryUpdateData = {
    ...formData,
    description: null,
  };

  // Need to make it function to always have description.current up to date
  const getData = async (): Promise<CategoryUpdateData> => ({
    ...formData,
    description: await richText.getValue(),
  });

  const getSubmitData = async (): Promise<CategoryUpdateData> => ({
    ...(await getData()),
    ...getMetadata(data, isMetadataModified, isPrivateMetadataModified),
  });

  const submit = async () => handleFormSubmit(await getSubmitData());

  useEffect(() => setExitDialogSubmitRef(submit), [submit]);

  setIsSubmitDisabled(disabled);

  return {
    change: handleChange,
    data,
    handlers: {
      changeMetadata,
    },
    submit,
    isSaveDisabled: disabled,
    richText,
  };
}

const CategoryUpdateForm: React.FC<CategoryUpdateFormProps> = ({
  children,
  category,
  onSubmit,
  disabled,
}) => {
  const { richText, ...props } = useCategoryUpdateForm(
    category,
    onSubmit,
    disabled,
  );

  return (
    <form onSubmit={props.submit}>
      <RichTextContext.Provider value={richText}>
        {children(props)}
      </RichTextContext.Provider>
    </form>
  );
};

CategoryUpdateForm.displayName = "CategoryUpdateForm";
export default CategoryUpdateForm;<|MERGE_RESOLUTION|>--- conflicted
+++ resolved
@@ -79,11 +79,7 @@
   const richText = useRichText({
     initial: category?.description,
     loading: !category,
-<<<<<<< HEAD
-    triggerChange
-=======
     triggerChange,
->>>>>>> e7f68f4c
   });
 
   const {
