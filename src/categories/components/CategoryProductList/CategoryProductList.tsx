--- conflicted
+++ resolved
@@ -63,11 +63,7 @@
     selected,
     toggle,
     toggleAll,
-<<<<<<< HEAD
-    toolbar
-=======
     toolbar,
->>>>>>> e7f68f4c
   } = props;
 
   const classes = useStyles(props);
