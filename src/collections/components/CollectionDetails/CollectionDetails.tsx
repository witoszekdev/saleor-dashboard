--- conflicted
+++ resolved
@@ -7,13 +7,7 @@
 import { getFormErrors, getProductErrorMessage } from "@dashboard/utils/errors";
 import { useRichTextContext } from "@dashboard/utils/richText/context";
 import { OutputData } from "@editorjs/editorjs";
-<<<<<<< HEAD
-import { TextField } from "@material-ui/core";
-import * as React from "react";
-=======
 import { Input } from "@saleor/macaw-ui-next";
-import React from "react";
->>>>>>> 68b1a2ff
 import { useIntl } from "react-intl";
 
 export interface CollectionDetailsProps {
