--- conflicted
+++ resolved
@@ -6,13 +6,8 @@
 import { commonMessages } from "@dashboard/intl";
 import { TextField } from "@material-ui/core";
 import { makeStyles } from "@saleor/macaw-ui";
-<<<<<<< HEAD
-import { Skeleton, vars } from "@saleor/macaw-ui-next";
+import { Button, Skeleton, vars } from "@saleor/macaw-ui-next";
 import * as React from "react";
-=======
-import { Button, Skeleton, vars } from "@saleor/macaw-ui-next";
-import React from "react";
->>>>>>> 68b1a2ff
 import { FormattedMessage, useIntl } from "react-intl";
 
 const useStyles = makeStyles(
