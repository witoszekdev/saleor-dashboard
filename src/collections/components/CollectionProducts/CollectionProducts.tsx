--- conflicted
+++ resolved
@@ -209,16 +209,6 @@
                     )}
                   </TableCell>
                   <TableCell className={classes.colActions}>
-<<<<<<< HEAD
-                    <IconButton
-                      data-test-id="delete-icon"
-                      variant="secondary"
-                      disabled={!product}
-                      onClick={event => onProductUnassign(product.id, event)}
-                    >
-                      <DeleteIcon />
-                    </IconButton>
-=======
                     <TableButtonWrapper>
                       <IconButton
                         data-test-id="delete-icon"
@@ -229,7 +219,6 @@
                         <DeleteIcon />
                       </IconButton>
                     </TableButtonWrapper>
->>>>>>> 88bfffb2
                   </TableCell>
                 </TableRowLink>
               );
