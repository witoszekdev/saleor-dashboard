--- conflicted
+++ resolved
@@ -28,15 +28,7 @@
 import useProductSearch from "@dashboard/searches/useProductSearch";
 import createDialogActionHandlers from "@dashboard/utils/handlers/dialogActionHandlers";
 import { mapEdgesToItems } from "@dashboard/utils/maps";
-<<<<<<< HEAD
-import { TableBody, TableCell, TableFooter } from "@material-ui/core";
-import { makeStyles } from "@saleor/macaw-ui";
-import { Button, Skeleton, TrashBinIcon } from "@saleor/macaw-ui-next";
-import * as React from "react";
-=======
 import { Button, Skeleton } from "@saleor/macaw-ui-next";
-import React from "react";
->>>>>>> d87fab01
 import { FormattedMessage, useIntl } from "react-intl";
 
 import { ListViews } from "../../../types";
@@ -52,27 +44,12 @@
   disabled: boolean;
 }
 
-<<<<<<< HEAD
-const CollectionProducts = (props: CollectionProductsProps) => {
-  const {
-    collection,
-    disabled,
-    onAdd,
-    onProductUnassign,
-    isChecked,
-    selected,
-    toggle,
-    toggleAll,
-    toolbar,
-  } = props;
-  const classes = useStyles(props);
-=======
-const CollectionProducts: React.FC<CollectionProductsProps> = ({
+const CollectionProducts = ({
   collection,
   params,
   currentChannels,
   disabled,
-}) => {
+}: CollectionProductsProps) => {
   const navigate = useNavigator();
   const [openModal, closeModal] = createDialogActionHandlers<
     CollectionUrlDialog,
@@ -80,7 +57,6 @@
   >(navigate, params => collectionUrl(id, params), params);
   const { isSelected, listElements, reset, toggle, toggleAll } = useBulkActions(params.ids);
 
->>>>>>> d87fab01
   const intl = useIntl();
   const id = useCollectionId();
   const { settings, updateListSettings } = useListSettings(ListViews.COLLECTION_PRODUCTS_LIST);
