import { DialogContentText } from "@material-ui/core";
import ActionDialog from "@saleor/components/ActionDialog";
import useAppChannel from "@saleor/components/AppLayout/AppChannelContext";
import DeleteFilterTabDialog from "@saleor/components/DeleteFilterTabDialog";
import SaveFilterTabDialog, {
  SaveFilterTabDialogFormData,
} from "@saleor/components/SaveFilterTabDialog";
import {
  useCollectionBulkDeleteMutation,
  useCollectionListQuery,
} from "@saleor/graphql";
import useBulkActions from "@saleor/hooks/useBulkActions";
import useListSettings from "@saleor/hooks/useListSettings";
import useNavigator from "@saleor/hooks/useNavigator";
import useNotifier from "@saleor/hooks/useNotifier";
import { usePaginationReset } from "@saleor/hooks/usePaginationReset";
import usePaginator, {
  createPaginationState,
<<<<<<< HEAD
  PaginatorContext
=======
  PaginatorContext,
>>>>>>> e7f68f4c
} from "@saleor/hooks/usePaginator";
import { commonMessages } from "@saleor/intl";
import { DeleteIcon, IconButton } from "@saleor/macaw-ui";
import { maybe } from "@saleor/misc";
import { ListViews } from "@saleor/types";
import createDialogActionHandlers from "@saleor/utils/handlers/dialogActionHandlers";
import createFilterHandlers from "@saleor/utils/handlers/filterHandlers";
import createSortHandler from "@saleor/utils/handlers/sortHandler";
import { mapEdgesToItems, mapNodeToChoice } from "@saleor/utils/maps";
import { getSortParams } from "@saleor/utils/sort";
import React, { useEffect } from "react";
import { FormattedMessage, useIntl } from "react-intl";

import CollectionListPage from "../../components/CollectionListPage/CollectionListPage";
import {
  collectionListUrl,
  CollectionListUrlDialog,
  CollectionListUrlQueryParams,
} from "../../urls";
import {
  deleteFilterTab,
  getActiveFilters,
  getFilterOpts,
  getFilterQueryParam,
  getFiltersCurrentTab,
  getFilterTabs,
  getFilterVariables,
  saveFilterTab,
} from "./filters";
import { canBeSorted, DEFAULT_SORT_KEY, getSortQueryVariables } from "./sort";

interface CollectionListProps {
  params: CollectionListUrlQueryParams;
}

export const CollectionList: React.FC<CollectionListProps> = ({ params }) => {
  const navigate = useNavigator();
  const intl = useIntl();
  const notify = useNotifier();
  const { isSelected, listElements, reset, toggle, toggleAll } = useBulkActions(
    params.ids,
  );
  const { updateListSettings, settings } = useListSettings(
    ListViews.COLLECTION_LIST,
  );

  usePaginationReset(collectionListUrl, params, settings.rowNumber);

  const [
    changeFilters,
    resetFilters,
    handleSearchChange,
  ] = createFilterHandlers({
    cleanupFn: reset,
    createUrl: collectionListUrl,
    getFilterQueryParam,
    navigate,
    params,
  });

  const { availableChannels } = useAppChannel(false);
  const channelOpts = availableChannels
    ? mapNodeToChoice(availableChannels, channel => channel.slug)
    : null;
  const selectedChannel = availableChannels.find(
    channel => channel.slug === params.channel,
  );

  const paginationState = createPaginationState(settings.rowNumber, params);
  const queryVariables = React.useMemo(
    () => ({
      ...paginationState,
      filter: getFilterVariables(params),
      sort: getSortQueryVariables(params),
      channel: selectedChannel?.slug,
    }),
    [params, settings.rowNumber],
  );
  const { data, loading, refetch } = useCollectionListQuery({
    displayLoader: true,
    variables: queryVariables,
  });

  const [
    collectionBulkDelete,
    collectionBulkDeleteOpts,
  ] = useCollectionBulkDeleteMutation({
    onCompleted: data => {
      if (data.collectionBulkDelete.errors.length === 0) {
        notify({
          status: "success",
          text: intl.formatMessage(commonMessages.savedChanges),
        });
        refetch();
        reset();
        closeModal();
      }
    },
  });

  const filterOpts = getFilterOpts(params, channelOpts);
  const tabs = getFilterTabs();

  useEffect(() => {
    if (!canBeSorted(params.sort, !!selectedChannel)) {
      navigate(
        collectionListUrl({
          ...params,
          sort: DEFAULT_SORT_KEY,
        }),
      );
    }
  }, [params]);

  const currentTab = getFiltersCurrentTab(params, tabs);

  const [openModal, closeModal] = createDialogActionHandlers<
    CollectionListUrlDialog,
    CollectionListUrlQueryParams
  >(navigate, collectionListUrl, params);

  const handleTabChange = (tab: number) => {
    reset();
    navigate(
      collectionListUrl({
        activeTab: tab.toString(),
        ...getFilterTabs()[tab - 1].data,
      }),
    );
  };

  const handleTabDelete = () => {
    deleteFilterTab(currentTab);
    reset();
    navigate(collectionListUrl());
  };

  const handleTabSave = (data: SaveFilterTabDialogFormData) => {
    saveFilterTab(data.name, getActiveFilters(params));
    handleTabChange(tabs.length + 1);
  };

  const paginationValues = usePaginator({
    pageInfo: maybe(() => data.collections.pageInfo),
    paginationState,
<<<<<<< HEAD
    queryString: params
=======
    queryString: params,
>>>>>>> e7f68f4c
  });

  const handleSort = createSortHandler(navigate, collectionListUrl, params);

  return (
    <PaginatorContext.Provider value={paginationValues}>
      <CollectionListPage
        currentTab={currentTab}
        initialSearch={params.query || ""}
        onSearchChange={handleSearchChange}
        onAll={resetFilters}
        onTabChange={handleTabChange}
        onTabDelete={() => openModal("delete-search")}
        onTabSave={() => openModal("save-search")}
        tabs={tabs.map(tab => tab.name)}
        disabled={loading}
        collections={mapEdgesToItems(data?.collections)}
        settings={settings}
        onSort={handleSort}
        onUpdateListSettings={updateListSettings}
        sort={getSortParams(params)}
        toolbar={
          <IconButton
            variant="secondary"
            color="primary"
            data-test-id="delete-icon"
            onClick={() =>
              openModal("remove", {
                ids: listElements,
              })
            }
          >
            <DeleteIcon />
          </IconButton>
        }
        isChecked={isSelected}
        selected={listElements.length}
        toggle={toggle}
        toggleAll={toggleAll}
        selectedChannelId={selectedChannel?.id}
        filterOpts={filterOpts}
        onFilterChange={changeFilters}
      />
      <ActionDialog
        open={params.action === "remove" && maybe(() => params.ids.length > 0)}
        onClose={closeModal}
        confirmButtonState={collectionBulkDeleteOpts.status}
        onConfirm={() =>
          collectionBulkDelete({
            variables: {
              ids: params.ids,
            },
          })
        }
        variant="delete"
        title={intl.formatMessage({
          id: "Ykw8k5",
          defaultMessage: "Delete collections",
          description: "dialog title",
        })}
      >
        <DialogContentText>
          <FormattedMessage
            id="yT5zvU"
            defaultMessage="{counter,plural,one{Are you sure you want to delete this collection?} other{Are you sure you want to delete {displayQuantity} collections?}}"
            values={{
              counter: maybe(() => params.ids.length),
              displayQuantity: (
                <strong>{maybe(() => params.ids.length)}</strong>
              ),
            }}
          />
        </DialogContentText>
      </ActionDialog>
      <SaveFilterTabDialog
        open={params.action === "save-search"}
        confirmButtonState="default"
        onClose={closeModal}
        onSubmit={handleTabSave}
      />
      <DeleteFilterTabDialog
        open={params.action === "delete-search"}
        confirmButtonState="default"
        onClose={closeModal}
        onSubmit={handleTabDelete}
        tabName={maybe(() => tabs[currentTab - 1].name, "...")}
      />
    </PaginatorContext.Provider>
  );
};
export default CollectionList;<|MERGE_RESOLUTION|>--- conflicted
+++ resolved
@@ -16,11 +16,7 @@
 import { usePaginationReset } from "@saleor/hooks/usePaginationReset";
 import usePaginator, {
   createPaginationState,
-<<<<<<< HEAD
-  PaginatorContext
-=======
   PaginatorContext,
->>>>>>> e7f68f4c
 } from "@saleor/hooks/usePaginator";
 import { commonMessages } from "@saleor/intl";
 import { DeleteIcon, IconButton } from "@saleor/macaw-ui";
@@ -166,11 +162,7 @@
   const paginationValues = usePaginator({
     pageInfo: maybe(() => data.collections.pageInfo),
     paginationState,
-<<<<<<< HEAD
-    queryString: params
-=======
     queryString: params,
->>>>>>> e7f68f4c
   });
 
   const handleSort = createSortHandler(navigate, collectionListUrl, params);
