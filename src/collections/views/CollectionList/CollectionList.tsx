--- conflicted
+++ resolved
@@ -115,12 +115,8 @@
     }
   });
 
-<<<<<<< HEAD
-  const { availableChannels, channel } = useAppChannel(false);
-=======
+
   const filterOpts = getFilterOpts(params, channelOpts);
->>>>>>> e26d6b5a
-
   const tabs = getFilterTabs();
 
   useEffect(() => {
