import { stringifyQs } from "@saleor/utils/urls";
import { createContext, useContext, useMemo } from "react";

import { Pagination } from "../types";

export interface PageInfo {
  endCursor: string;
  hasNextPage: boolean;
  hasPreviousPage: boolean;
  startCursor: string;
}

export interface PaginationState {
  after?: string;
  before?: string;
  first?: number;
  last?: number;
}

export function createPaginationState(
  paginateBy: number,
  queryString: Pagination,
): PaginationState {
  return queryString && (queryString.before || queryString.after)
    ? queryString.after
      ? {
          after: queryString.after,
          first: paginateBy,
        }
      : {
          before: queryString.before,
          last: paginateBy,
        }
    : {
        first: paginateBy,
      };
}

interface UsePaginatorArgs {
  pageInfo: PageInfo;
  paginationState: PaginationState;
  queryString: Pagination;
}

function usePaginator({
  queryString,
  paginationState,
<<<<<<< HEAD
  pageInfo
=======
  pageInfo,
>>>>>>> e7f68f4c
}: UsePaginatorArgs) {
  const newPageInfo = useMemo<PageInfo>(
    () =>
      pageInfo
        ? {
            ...pageInfo,
            hasNextPage: !!paginationState.before || pageInfo.hasNextPage,
<<<<<<< HEAD
            hasPreviousPage: !!paginationState.after || pageInfo.hasPreviousPage
          }
        : undefined,
    [paginationState, pageInfo]
=======
            hasPreviousPage:
              !!paginationState.after || pageInfo.hasPreviousPage,
          }
        : undefined,
    [paginationState, pageInfo],
>>>>>>> e7f68f4c
  );

  const nextPageHref = useMemo(() => {
    if (!newPageInfo?.hasNextPage || !pageInfo?.endCursor) {
      return undefined;
    }

    return (
      "?" +
      stringifyQs({
        ...queryString,
        after: pageInfo.endCursor,
<<<<<<< HEAD
        before: undefined
=======
        before: undefined,
>>>>>>> e7f68f4c
      })
    );
  }, [pageInfo?.endCursor, newPageInfo?.hasNextPage, queryString]);

  const prevPageHref = useMemo(() => {
    if (!newPageInfo?.hasPreviousPage || !pageInfo?.startCursor) {
      return undefined;
    }
    return (
      "?" +
      stringifyQs({
        ...queryString,
        after: undefined,
<<<<<<< HEAD
        before: pageInfo.startCursor
=======
        before: pageInfo.startCursor,
>>>>>>> e7f68f4c
      })
    );
  }, [pageInfo?.startCursor, newPageInfo?.hasPreviousPage, queryString]);

  return {
    nextPageHref,
    prevPageHref,
    paginatorType: "link" as const,
<<<<<<< HEAD
    ...newPageInfo
=======
    ...newPageInfo,
>>>>>>> e7f68f4c
  };
}

export default usePaginator;

export interface PaginatorContextValuesCommon {
  hasNextPage?: boolean;
  hasPreviousPage?: boolean;
  endCursor?: string;
  startCursor?: string;
}

export type PaginatorContextValues = PaginatorContextValuesCommon &
  (
    | {
        paginatorType: "link";
        nextPageHref?: string;
        prevPageHref?: string;
        loadNextPage?: never;
        loadPreviousPage?: never;
      }
    | {
        paginatorType: "click";
        nextPageHref?: never;
        prevPageHref?: never;
        loadNextPage: () => void;
        loadPreviousPage: () => void;
      }
  );

export const PaginatorContext = createContext<PaginatorContextValues | null>(
<<<<<<< HEAD
  null
=======
  null,
>>>>>>> e7f68f4c
);

export const usePaginatorContext = () => {
  const context = useContext(PaginatorContext);

  if (context === null) {
    throw new Error(
<<<<<<< HEAD
      "usePaginatorContext must be used within a PaginatorContext.Provider"
=======
      "usePaginatorContext must be used within a PaginatorContext.Provider",
>>>>>>> e7f68f4c
    );
  }

  return context;
};<|MERGE_RESOLUTION|>--- conflicted
+++ resolved
@@ -45,11 +45,7 @@
 function usePaginator({
   queryString,
   paginationState,
-<<<<<<< HEAD
-  pageInfo
-=======
   pageInfo,
->>>>>>> e7f68f4c
 }: UsePaginatorArgs) {
   const newPageInfo = useMemo<PageInfo>(
     () =>
@@ -57,18 +53,11 @@
         ? {
             ...pageInfo,
             hasNextPage: !!paginationState.before || pageInfo.hasNextPage,
-<<<<<<< HEAD
-            hasPreviousPage: !!paginationState.after || pageInfo.hasPreviousPage
-          }
-        : undefined,
-    [paginationState, pageInfo]
-=======
             hasPreviousPage:
               !!paginationState.after || pageInfo.hasPreviousPage,
           }
         : undefined,
     [paginationState, pageInfo],
->>>>>>> e7f68f4c
   );
 
   const nextPageHref = useMemo(() => {
@@ -81,11 +70,7 @@
       stringifyQs({
         ...queryString,
         after: pageInfo.endCursor,
-<<<<<<< HEAD
-        before: undefined
-=======
         before: undefined,
->>>>>>> e7f68f4c
       })
     );
   }, [pageInfo?.endCursor, newPageInfo?.hasNextPage, queryString]);
@@ -99,11 +84,7 @@
       stringifyQs({
         ...queryString,
         after: undefined,
-<<<<<<< HEAD
-        before: pageInfo.startCursor
-=======
         before: pageInfo.startCursor,
->>>>>>> e7f68f4c
       })
     );
   }, [pageInfo?.startCursor, newPageInfo?.hasPreviousPage, queryString]);
@@ -112,11 +93,7 @@
     nextPageHref,
     prevPageHref,
     paginatorType: "link" as const,
-<<<<<<< HEAD
-    ...newPageInfo
-=======
     ...newPageInfo,
->>>>>>> e7f68f4c
   };
 }
 
@@ -148,11 +125,7 @@
   );
 
 export const PaginatorContext = createContext<PaginatorContextValues | null>(
-<<<<<<< HEAD
-  null
-=======
   null,
->>>>>>> e7f68f4c
 );
 
 export const usePaginatorContext = () => {
@@ -160,11 +133,7 @@
 
   if (context === null) {
     throw new Error(
-<<<<<<< HEAD
-      "usePaginatorContext must be used within a PaginatorContext.Provider"
-=======
       "usePaginatorContext must be used within a PaginatorContext.Provider",
->>>>>>> e7f68f4c
     );
   }
 
