import { useEffect, useState } from "react";

export interface PageInfo {
  endCursor: string;
  hasNextPage: boolean;
  hasPreviousPage: boolean;
  startCursor: string;
}

export interface PaginationState {
  after?: string;
  before?: string;
  first?: number;
  last?: number;
}

/**
 * Local pagination state.
 * @param paginateBy Number of items per page.
 * @returns Pagination state and setter.
 */
export function useLocalPaginationState(
  paginateBy: number,
): [PaginationState, (paginationState: PaginationState) => void] {
  const [state, setState] = useState<PaginationState>({
    first: paginateBy,
  });

  const setPaginationState = (paginationState: PaginationState) => {
    if (paginationState.after) {
      setState({
        after: paginationState.after,
        first: paginateBy,
      });
    } else if (paginationState.before) {
      setState({
        before: paginationState.before,
        last: paginateBy,
      });
    } else {
      setState({
        first: paginateBy,
      });
    }
  };

  useEffect(() => {
    setPaginationState(state);
  }, [paginateBy]);

  return [state, setPaginationState];
}

/**
 * Local pagination state persisted as long as section is not changed.
 * @param paginateBy Number of items per page.
 * @param section Section name. When changed, pagination state is reset.
 * @returns Pagination state and setter.
 */
export function useSectionLocalPaginationState(
  paginateBy: number,
  section: string,
): [PaginationState, (paginationState: PaginationState) => void] {
  const [paginationSection, setPaginationSection] = useState(section);
  const [paginationState, setPaginationState] = useLocalPaginationState(
    paginateBy,
  );

  const fallbackPaginationState = {
    first: paginateBy,
  };

  useEffect(() => {
    if (section !== paginationSection) {
      setPaginationState({});
    }
  }, [section]);

  useEffect(() => {
    if (section !== paginationSection) {
      setPaginationSection(section);
    }
  }, [paginationState]);

  return [
    section === paginationSection ? paginationState : fallbackPaginationState,
    setPaginationState,
  ];
}

function useLocalPaginator(
  setPaginationState: (paginationState: PaginationState) => void,
) {
  function paginate(pageInfo: PageInfo, paginationState: PaginationState) {
    const loadNextPage = () =>
      setPaginationState({
        ...paginationState,
        after: pageInfo.endCursor,
        before: undefined,
      });

    const loadPreviousPage = () =>
      setPaginationState({
        ...paginationState,
        after: undefined,
        before: pageInfo.startCursor,
      });

    const newPageInfo = pageInfo
      ? {
          ...pageInfo,
          hasNextPage: !!paginationState.before || pageInfo.hasNextPage,
          hasPreviousPage: !!paginationState.after || pageInfo.hasPreviousPage,
        }
      : undefined;

    return {
      loadNextPage,
      loadPreviousPage,
      paginatorType: "click" as const,
<<<<<<< HEAD
      pageInfo: newPageInfo
=======
      pageInfo: newPageInfo,
>>>>>>> e7f68f4c
    };
  }
  return paginate;
}
export default useLocalPaginator;<|MERGE_RESOLUTION|>--- conflicted
+++ resolved
@@ -118,11 +118,7 @@
       loadNextPage,
       loadPreviousPage,
       paginatorType: "click" as const,
-<<<<<<< HEAD
-      pageInfo: newPageInfo
-=======
       pageInfo: newPageInfo,
->>>>>>> e7f68f4c
     };
   }
   return paginate;
