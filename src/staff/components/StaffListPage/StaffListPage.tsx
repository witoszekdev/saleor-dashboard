import { useContextualLink } from "@dashboard/components/AppLayout/ContextualLinks/useContextualLink";
import { ListFilters } from "@dashboard/components/AppLayout/ListFilters";
import { TopNav } from "@dashboard/components/AppLayout/TopNav";
import { DashboardCard } from "@dashboard/components/Card";
import { FilterPresetsSelect } from "@dashboard/components/FilterPresetsSelect";
import { ListPageLayout } from "@dashboard/components/Layouts";
import LimitReachedAlert from "@dashboard/components/LimitReachedAlert";
import { configurationMenuUrl } from "@dashboard/configuration";
import { RefreshLimitsQuery } from "@dashboard/graphql";
import { sectionNames } from "@dashboard/intl";
import { StaffMembers } from "@dashboard/staff/types";
import { StaffListUrlSortField } from "@dashboard/staff/urls";
import { FilterPagePropsWithPresets, ListProps, SortPage } from "@dashboard/types";
import { hasLimits, isLimitReached } from "@dashboard/utils/limits";
import { Box, Button, ChevronRightIcon } from "@saleor/macaw-ui-next";
import { useState } from "react";
import { FormattedMessage, useIntl } from "react-intl";

import { StaffListDatagrid } from "../StaffListDatagrid";
import { createFilterStructure, StaffFilterKeys, StaffListFilterOpts } from "./filters";

export interface StaffListPageProps
  extends ListProps,
    FilterPagePropsWithPresets<StaffFilterKeys, StaffListFilterOpts>,
    SortPage<StaffListUrlSortField> {
  limits: RefreshLimitsQuery["shop"]["limits"] | undefined;
  staffMembers: StaffMembers;
  onAdd: () => void;
}

const StaffListPage = ({
  filterOpts,
  initialSearch,
  limits,
  currencySymbol,
  filterPresets,
  selectedFilterPreset,
  onAdd,
  onFilterChange,
  onSearchChange,
  hasPresetsChanged,
  onFilterPresetChange,
  onFilterPresetDelete,
  onFilterPresetPresetSave,
  onFilterPresetUpdate,
  onFilterPresetsAll,
  ...listProps
<<<<<<< HEAD
}: StaffListPageProps) => {
=======
}) => {
  const subtitle = useContextualLink("staff_members");
>>>>>>> 28e63c70
  const intl = useIntl();
  const [isFilterPresetOpen, setFilterPresetOpen] = useState(false);
  const structure = createFilterStructure(intl, filterOpts);
  const reachedLimit = isLimitReached(limits, "staffUsers");

  return (
    <ListPageLayout>
      <TopNav
        href={configurationMenuUrl}
        title={intl.formatMessage(sectionNames.staff)}
        subtitle={subtitle}
        isAlignToRight={false}
        withoutBorder
      >
        <Box __flex={1} display="flex" justifyContent="space-between" alignItems="center">
          <Box display="flex">
            <Box marginX={3} display="flex" alignItems="center">
              <ChevronRightIcon />
            </Box>

            <FilterPresetsSelect
              presetsChanged={hasPresetsChanged()}
              onSelect={onFilterPresetChange}
              onRemove={onFilterPresetDelete}
              onUpdate={onFilterPresetUpdate}
              savedPresets={filterPresets}
              activePreset={selectedFilterPreset}
              onSelectAll={onFilterPresetsAll}
              onSave={onFilterPresetPresetSave}
              isOpen={isFilterPresetOpen}
              onOpenChange={setFilterPresetOpen}
              selectAllLabel={intl.formatMessage({
                id: "OTDo9I",
                defaultMessage: "All staff members",
                description: "tab name",
              })}
            />
          </Box>
          <Box>
            <Button
              data-test-id="invite-staff-member"
              disabled={reachedLimit}
              variant="primary"
              onClick={onAdd}
            >
              <FormattedMessage
                id="4JcNaA"
                defaultMessage="Invite staff member"
                description="button"
              />
            </Button>
          </Box>
        </Box>
      </TopNav>
      {hasLimits(limits, "staffUsers") && (
        <Box gridColumn="8" marginLeft={6} marginBottom={reachedLimit ? 0 : 3}>
          {intl.formatMessage(
            {
              id: "9xlPgt",
              defaultMessage: "{count}/{max} members",
              description: "used staff users counter",
            },
            {
              count: limits?.currentUsage?.staffUsers ?? 0,
              max: limits?.allowedUsage?.staffUsers ?? 0,
            },
          )}
        </Box>
      )}
      {reachedLimit && (
        <LimitReachedAlert
          title={intl.formatMessage({
            id: "pA8Mlv",
            defaultMessage: "Staff Member limit reached",
            description: "alert",
          })}
        >
          <FormattedMessage
            id="OaA0f9"
            defaultMessage="You have reached your staff member limit, you will be no longer able to add staff members to your store. If you would like to up your limit, contact your administration staff about raising your limits."
          />
        </LimitReachedAlert>
      )}
      <DashboardCard>
        <ListFilters<StaffFilterKeys>
          currencySymbol={currencySymbol}
          initialSearch={initialSearch}
          onFilterChange={onFilterChange}
          onSearchChange={onSearchChange}
          filterStructure={structure}
          searchPlaceholder={intl.formatMessage({
            id: "o68j+t",
            defaultMessage: "Search staff members...",
          })}
        />

        <StaffListDatagrid {...listProps} />
      </DashboardCard>
    </ListPageLayout>
  );
};

StaffListPage.displayName = "StaffListPage";
export default StaffListPage;<|MERGE_RESOLUTION|>--- conflicted
+++ resolved
@@ -45,12 +45,8 @@
   onFilterPresetUpdate,
   onFilterPresetsAll,
   ...listProps
-<<<<<<< HEAD
 }: StaffListPageProps) => {
-=======
-}) => {
   const subtitle = useContextualLink("staff_members");
->>>>>>> 28e63c70
   const intl = useIntl();
   const [isFilterPresetOpen, setFilterPresetOpen] = useState(false);
   const structure = createFilterStructure(intl, filterOpts);
