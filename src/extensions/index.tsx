--- conflicted
+++ resolved
@@ -2,13 +2,9 @@
 import SectionRoute from "@dashboard/auth/components/SectionRoute";
 import { Route } from "@dashboard/components/Router";
 import { WindowTitle } from "@dashboard/components/WindowTitle";
-<<<<<<< HEAD
 import { CustomAppDetailsUrlQueryParams } from "@dashboard/custom-apps/urls";
 import CustomAppDetailsView from "@dashboard/custom-apps/views/CustomAppDetails";
-import { ExtensionsPaths } from "@dashboard/extensions/urls";
-=======
 import { ExtensionInstallQueryParams, ExtensionsPaths } from "@dashboard/extensions/urls";
->>>>>>> 92ef408b
 import { ExploreExtensions } from "@dashboard/extensions/views/ExploreExtensions";
 import { InstallCustomExtension } from "@dashboard/extensions/views/InstallCustomExtension";
 import { InstalledExtensions } from "@dashboard/extensions/views/InstalledExtensions";
@@ -89,8 +85,13 @@
           path={ExtensionsPaths.installedExtensions}
           component={InstalledExtensionsView}
         />
-<<<<<<< HEAD
         <Route exact path={ExtensionsPaths.addCustomExtension} component={AddCustomExtension} />
+        <SectionRoute
+          exact
+          permissions={[PermissionEnum.MANAGE_APPS]}
+          path={ExtensionsPaths.installCustomExtension}
+          component={InstallCustomExtensionView}
+        />
 
         {/* Custom apps routes */}
         <Route
@@ -104,15 +105,7 @@
             />
           )}
         />
-=======
-        <SectionRoute
-          exact
-          permissions={[PermissionEnum.MANAGE_APPS]}
-          path={ExtensionsPaths.installCustomExtension}
-          component={InstallCustomExtensionView}
-        />
         <Route component={NotFound} />
->>>>>>> 92ef408b
       </Switch>
     </>
   );
