--- conflicted
+++ resolved
@@ -14,12 +14,7 @@
 import { Checkbox, CircularProgress, TableBody, TableCell, TextField } from "@material-ui/core";
 import { makeStyles } from "@saleor/macaw-ui";
 import { Box, Skeleton, Text } from "@saleor/macaw-ui-next";
-<<<<<<< HEAD
 import { useState } from "react";
-import InfiniteScroll from "react-infinite-scroll-component";
-=======
-import React from "react";
->>>>>>> d87fab01
 import { FormattedMessage, useIntl } from "react-intl";
 
 import { messages } from "./messages";
