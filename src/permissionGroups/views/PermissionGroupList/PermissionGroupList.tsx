--- conflicted
+++ resolved
@@ -9,11 +9,7 @@
 import { usePaginationReset } from "@saleor/hooks/usePaginationReset";
 import usePaginator, {
   createPaginationState,
-<<<<<<< HEAD
-  PaginatorContext
-=======
   PaginatorContext,
->>>>>>> e7f68f4c
 } from "@saleor/hooks/usePaginator";
 import { getStringOrPlaceholder } from "@saleor/misc";
 import PermissionGroupDeleteDialog from "@saleor/permissionGroups/components/PermissionGroupDeleteDialog";
@@ -65,11 +61,7 @@
   const paginationValues = usePaginator({
     pageInfo: data?.permissionGroups.pageInfo,
     paginationState,
-<<<<<<< HEAD
-    queryString: params
-=======
     queryString: params,
->>>>>>> e7f68f4c
   });
 
   const handleSort = createSortHandler(
