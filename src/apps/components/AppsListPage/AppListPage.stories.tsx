--- conflicted
+++ resolved
@@ -32,17 +32,11 @@
   onAppInProgressRemove: () => undefined,
   onAppInstallRetry: () => undefined,
   onCustomAppRemove: () => undefined,
-<<<<<<< HEAD
-  onInstalledAppRemove: () => undefined
-=======
   onInstalledAppRemove: () => undefined,
->>>>>>> e7f68f4c
 };
 
 storiesOf("Views / Apps / Apps list", module)
   .addDecorator(Decorator)
-<<<<<<< HEAD
-=======
   .addDecorator(story => (
     <AppListContext.Provider
       value={{ activateApp: () => undefined, deactivateApp: () => undefined }}
@@ -50,7 +44,6 @@
       {story()}
     </AppListContext.Provider>
   ))
->>>>>>> e7f68f4c
   .addDecorator(PaginatorContextDecorator)
   .add("default", () => <AppsListPage {...props} />)
   .add("loading", () => (
