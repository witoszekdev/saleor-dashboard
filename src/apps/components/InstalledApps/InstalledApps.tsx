import {
  Card,
  Switch,
  TableBody,
  TableCell,
  TableRow,
  Typography,
} from "@material-ui/core";
import { useAppListContext } from "@saleor/apps/context";
import { appUrl } from "@saleor/apps/urls";
import CardTitle from "@saleor/components/CardTitle";
import { IconButton } from "@saleor/components/IconButton";
import { TableButtonWrapper } from "@saleor/components/TableButtonWrapper/TableButtonWrapper";
<<<<<<< HEAD
import { TablePaginationWithContext } from "@saleor/components/TablePagination";
=======
>>>>>>> e7f68f4c
import TableRowLink from "@saleor/components/TableRowLink";
import { AppListItemFragment, AppsListQuery } from "@saleor/graphql";
import { DeleteIcon, ResponsiveTable } from "@saleor/macaw-ui";
import { renderCollection } from "@saleor/misc";
import { ListProps } from "@saleor/types";
import clsx from "clsx";
import React from "react";
import { FormattedMessage, useIntl } from "react-intl";

import { useStyles } from "../../styles";
import { AppPermissions } from "../AppPermissions/AppPermissions";
import AppsSkeleton from "../AppsSkeleton";

export interface InstalledAppsProps extends ListProps {
  appsList: AppsListQuery["apps"]["edges"];
  onRemove: (id: string) => void;
}

const InstalledApps: React.FC<InstalledAppsProps> = ({
  appsList,
  onRemove,
  settings,
  disabled,
  onUpdateListSettings,
  ...props
}) => {
  const intl = useIntl();
  const classes = useStyles(props);
  const { activateApp, deactivateApp } = useAppListContext();

  const getHandleToggle = (app: AppListItemFragment) => () => {
    if (app.isActive) {
      deactivateApp(app.id);
    } else {
      activateApp(app.id);
    }
  };

  return (
    <Card className={classes.apps}>
      <CardTitle
        title={intl.formatMessage({
          id: "BvmnJq",
          defaultMessage: "Third Party Apps",
          description: "section header",
        })}
      />
      <ResponsiveTable>
<<<<<<< HEAD
        <TableFooter>
          <TableRow>
            <TablePaginationWithContext
              colSpan={numberOfColumns}
              settings={settings}
              onUpdateListSettings={onUpdateListSettings}
            />
          </TableRow>
        </TableFooter>
=======
>>>>>>> e7f68f4c
        <TableBody>
          {renderCollection(
            appsList,
            (app, index) =>
              app ? (
                <TableRowLink
                  key={app.node.id}
                  className={classes.tableRow}
                  href={appUrl(app.node.id)}
                >
                  <TableCell className={classes.colName}>
                    <span data-tc="name" className={classes.appName}>
                      {app.node.name}
                    </span>
                  </TableCell>
                  <TableCell className={classes.colAction}>
                    {app.node.manifestUrl && (
                      <Typography
                        className={clsx(classes.text, classes.manifestUrl)}
                        variant="body2"
                      >
                        {app.node.manifestUrl}
                      </Typography>
                    )}
                    <TableButtonWrapper>
                      <Switch
                        checked={app.node.isActive}
                        onChange={getHandleToggle(app.node)}
                      />
                    </TableButtonWrapper>
                    <AppPermissions permissions={app.node.permissions} />
                    <TableButtonWrapper>
                      <IconButton
                        variant="secondary"
                        color="primary"
                        onClick={() => onRemove(app.node.id)}
                      >
                        <DeleteIcon />
                      </IconButton>
                    </TableButtonWrapper>
                  </TableCell>
                </TableRowLink>
              ) : (
                <AppsSkeleton key={index} />
              ),
            () => (
              <TableRow className={classes.tableRow}>
                <TableCell className={classes.colName}>
                  <Typography className={classes.text} variant="body2">
                    <FormattedMessage
                      id="9tgY4G"
                      defaultMessage="You don’t have any installed apps in your dashboard"
                      description="apps content"
                    />
                  </Typography>
                </TableCell>
              </TableRow>
            ),
          )}
        </TableBody>
      </ResponsiveTable>
    </Card>
  );
};

InstalledApps.displayName = "InstalledApps";
export default InstalledApps;<|MERGE_RESOLUTION|>--- conflicted
+++ resolved
@@ -11,10 +11,6 @@
 import CardTitle from "@saleor/components/CardTitle";
 import { IconButton } from "@saleor/components/IconButton";
 import { TableButtonWrapper } from "@saleor/components/TableButtonWrapper/TableButtonWrapper";
-<<<<<<< HEAD
-import { TablePaginationWithContext } from "@saleor/components/TablePagination";
-=======
->>>>>>> e7f68f4c
 import TableRowLink from "@saleor/components/TableRowLink";
 import { AppListItemFragment, AppsListQuery } from "@saleor/graphql";
 import { DeleteIcon, ResponsiveTable } from "@saleor/macaw-ui";
@@ -63,18 +59,6 @@
         })}
       />
       <ResponsiveTable>
-<<<<<<< HEAD
-        <TableFooter>
-          <TableRow>
-            <TablePaginationWithContext
-              colSpan={numberOfColumns}
-              settings={settings}
-              onUpdateListSettings={onUpdateListSettings}
-            />
-          </TableRow>
-        </TableFooter>
-=======
->>>>>>> e7f68f4c
         <TableBody>
           {renderCollection(
             appsList,
