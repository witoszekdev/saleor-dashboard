--- conflicted
+++ resolved
@@ -3,13 +3,8 @@
   useUserAccountUpdateMutation,
 } from "@dashboard/graphql";
 import { useHasManagedAppsPermission } from "@dashboard/hooks/useHasManagedAppsPermission";
-<<<<<<< HEAD
-import { act, fireEvent, render, screen } from "@testing-library/react";
-=======
 import { fireEvent, render, screen, waitFor } from "@testing-library/react";
 import { renderHook } from "@testing-library/react-hooks";
-import * as React from "react";
->>>>>>> db1ddb97
 
 import { SidebarAppAlert } from "./SidebarAppAlert";
 import { useAppsAlert } from "./useAppsAlert";
