--- conflicted
+++ resolved
@@ -15,12 +15,8 @@
 import { AppManifestUrl } from "./AppManifestUrl";
 import { messages } from "./messages";
 
-<<<<<<< HEAD
 export const InstalledAppListRow = (props: InstalledApp) => {
-=======
-export const InstalledAppListRow: React.FC<InstalledApp> = props => {
   const { enabled: appAlertsEnabled } = useFlag("app_alerts"); // Note: when removing clean up tests
->>>>>>> 80863857
   const { app, isExternal, logo } = props;
   const intl = useIntl();
   const location = useLocation();
