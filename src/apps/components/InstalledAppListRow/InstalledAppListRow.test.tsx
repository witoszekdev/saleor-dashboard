import { AppListContext, AppListContextValues } from "@dashboard/apps/context";
import { activeApp, appWithFailedEventDeliveries } from "@dashboard/apps/fixtures";
import { InstalledApp } from "@dashboard/apps/types";
import { getAppsConfig } from "@dashboard/config";
import { useFlag } from "@dashboard/featureFlags";
import Wrapper from "@test/wrapper";
<<<<<<< HEAD
import { render, screen } from "@testing-library/react";
=======
import { fireEvent, render, screen } from "@testing-library/react";
import React from "react";
>>>>>>> d161b6d7
import { MemoryRouter as Router } from "react-router-dom";

import InstalledAppListRow from "./InstalledAppListRow";

jest.mock("@dashboard/featureFlags");
(useFlag as jest.Mock).mockReturnValue({ enabled: true });

const Component = ({ data, context }: { data: InstalledApp; context: AppListContextValues }) => (
  <Wrapper>
    {/* @ts-expect-error  Router types does not have explicit children props  */}
    <Router>
      <AppListContext.Provider value={context}>
        <InstalledAppListRow {...data} />
      </AppListContext.Provider>
    </Router>
  </Wrapper>
);

describe("Apps InstalledAppListRow", () => {
  it("displays app details when basic app data passed", () => {
    // Arrange
    const removeAppInstallation = jest.fn();
    const retryAppInstallation = jest.fn();

    render(
      <Component
        data={{
          app: activeApp,
          isExternal: false,
        }}
        context={{
          removeAppInstallation,
          retryAppInstallation,
        }}
      />,
    );

    const name = screen.queryByText(activeApp.name as string);
    // TODO: Uncomment this when manifests are added back in the UI
    // const manifestDomain = screen.queryByText(
    //   new URL(activeApp.manifestUrl as string).host,
    // );
    const externalLabel = screen.queryByTestId("app-external-label");
    const tunnelLabel = screen.queryByTestId("app-tunnel-label");

    // Assert
    expect(name).toBeTruthy();
    // TODO: Uncomment this when manifests are added back in the UI
    // expect(manifestDomain).toBeTruthy();
    expect(externalLabel).toBeFalsy();
    expect(tunnelLabel).toBeFalsy();
  });
  it("displays external label when app is external", () => {
    // Arrange
    const removeAppInstallation = jest.fn();
    const retryAppInstallation = jest.fn();

    render(
      <Component
        data={{
          app: activeApp,
          isExternal: true,
        }}
        context={{
          removeAppInstallation,
          retryAppInstallation,
        }}
      />,
    );

    const externalLabel = screen.queryByTestId("app-external-label");

    // Assert
    expect(externalLabel).toBeTruthy();
  });
  it("displays tunnel label when app is served via tunnel", () => {
    // Arrange
    const removeAppInstallation = jest.fn();
    const retryAppInstallation = jest.fn();
    const AppsConfig = getAppsConfig();

    render(
      <Component
        data={{
          app: {
            ...activeApp,
            appUrl: `https://example${AppsConfig.tunnelUrlKeywords[0]}`,
            manifestUrl: `https://example${AppsConfig.tunnelUrlKeywords[0]}/api/manifest`,
          },
          isExternal: false,
        }}
        context={{
          removeAppInstallation,
          retryAppInstallation,
        }}
      />,
    );

    const tunnelLabel = screen.queryByTestId("app-tunnel-label");

    // Assert
    expect(tunnelLabel).toBeTruthy();
  });
  it("displays a warning dot when app has issues, TC_ID: D_INT_02", async () => {
    // Arrange
    const removeAppInstallation = jest.fn();
    const retryAppInstallation = jest.fn();

    // Act
    render(
      <Component
        data={{
          app: appWithFailedEventDeliveries,
          isExternal: false,
        }}
        context={{
          removeAppInstallation,
          retryAppInstallation,
        }}
      />,
    );

    fireEvent.focus(screen.getByTestId("app-warning-dot"));

    // Assert
    expect(screen.queryAllByRole("link").at(-1)?.getAttribute("href")).toBe(
      `/apps/${appWithFailedEventDeliveries.id}`,
    );
  });
});<|MERGE_RESOLUTION|>--- conflicted
+++ resolved
@@ -4,12 +4,7 @@
 import { getAppsConfig } from "@dashboard/config";
 import { useFlag } from "@dashboard/featureFlags";
 import Wrapper from "@test/wrapper";
-<<<<<<< HEAD
-import { render, screen } from "@testing-library/react";
-=======
 import { fireEvent, render, screen } from "@testing-library/react";
-import React from "react";
->>>>>>> d161b6d7
 import { MemoryRouter as Router } from "react-router-dom";
 
 import InstalledAppListRow from "./InstalledAppListRow";
