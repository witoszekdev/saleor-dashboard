--- conflicted
+++ resolved
@@ -24,11 +24,7 @@
   ListProps,
   PaginateListProps,
   RelayToFlat,
-<<<<<<< HEAD
-  ReorderAction
-=======
   ReorderAction,
->>>>>>> e7f68f4c
 } from "@saleor/types";
 import React from "react";
 import { FormattedMessage, useIntl } from "react-intl";
