import { MetadataInput } from "@dashboard/graphql";
import { FormChange } from "@dashboard/hooks/useForm";
import { Accordion, Box, Button, Skeleton, Text } from "@saleor/macaw-ui-next";
import { useState } from "react";
import { FormattedMessage, useIntl } from "react-intl";

import { DashboardCard } from "../Card";
import { MetadataCardTable } from "./MetadataCardTable";
import { EventDataAction } from "./types";
import { getMetadataTitle } from "./utils";

export interface MetadataCardProps {
  data: MetadataInput[];
  isPrivate: boolean;
  onChange: FormChange;
  readonly?: boolean;
  disabled?: boolean;
  error?: string | undefined;
}

export const MetadataCard = ({
  data,
  isPrivate,
  onChange,
  readonly = false,
  disabled,
<<<<<<< HEAD
}: MetadataCardProps) => {
=======
  error,
}) => {
>>>>>>> db1ddb97
  const intl = useIntl();
  const [expanded, setExpanded] = useState(readonly ? "metadata-accordion" : undefined);

  return (
    <DashboardCard paddingTop={6} data-test-id="metadata-editor" data-test-is-private={isPrivate}>
      <DashboardCard.Content>
        <Accordion value={expanded} onValueChange={setExpanded}>
          <Accordion.Item data-test-id="metadata-item" value="metadata-accordion">
            <Accordion.Trigger>
              <Box display="flex" flexDirection="column" gap={2}>
                <Text size={5} fontWeight="bold">
                  {intl.formatMessage(getMetadataTitle(isPrivate))}
                </Text>

                {data?.length > 0 && (
                  <Text size={2} color="default2">
                    <FormattedMessage
                      id="2+v1wX"
                      defaultMessage="{number,plural,one{{number} string} other{{number} strings}}"
                      description="number of metadata fields in model"
                      values={{
                        number: data.length,
                      }}
                    />
                  </Text>
                )}

                {data?.length === 0 && (
                  <Text size={2} color="default2">
                    <FormattedMessage
                      id="kAPaN6"
                      defaultMessage="Empty"
                      description="empty metadata text"
                    />
                  </Text>
                )}
              </Box>

              <Accordion.TriggerButton dataTestId="expand" />
            </Accordion.Trigger>
            <Accordion.Content>
              {data === undefined ? (
                <Skeleton />
              ) : (
                <>
                  <MetadataCardTable
                    readonly={readonly}
                    disabled={disabled}
                    data={data}
                    onChange={onChange}
                  />

                  {!readonly && (
                    <Button
                      marginTop={2}
                      variant="secondary"
                      data-test-id="add-field"
                      onClick={() =>
                        onChange({
                          target: {
                            name: EventDataAction.add,
                            value: null,
                          },
                        })
                      }
                    >
                      <FormattedMessage
                        id="GiDxS4"
                        defaultMessage="Add Field"
                        description="add metadata field,button"
                      />
                    </Button>
                  )}

                  {error && (
                    <Box fontSize={4} fontWeight="medium" color="critical1" marginTop={4}>
                      {error}
                    </Box>
                  )}
                </>
              )}
            </Accordion.Content>
          </Accordion.Item>
        </Accordion>
      </DashboardCard.Content>
    </DashboardCard>
  );
};<|MERGE_RESOLUTION|>--- conflicted
+++ resolved
@@ -24,12 +24,8 @@
   onChange,
   readonly = false,
   disabled,
-<<<<<<< HEAD
+  error,
 }: MetadataCardProps) => {
-=======
-  error,
-}) => {
->>>>>>> db1ddb97
   const intl = useIntl();
   const [expanded, setExpanded] = useState(readonly ? "metadata-accordion" : undefined);
 
