--- conflicted
+++ resolved
@@ -22,12 +22,8 @@
   isPrivate,
   onChange,
   readonly = false,
-<<<<<<< HEAD
+  disabled,
 }: MetadataCardProps) => {
-=======
-  disabled,
-}) => {
->>>>>>> 34655245
   const intl = useIntl();
   const [expanded, setExpanded] = useState(readonly ? "metadata-accordion" : undefined);
 
