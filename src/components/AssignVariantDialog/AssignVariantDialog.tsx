--- conflicted
+++ resolved
@@ -11,14 +11,8 @@
 import { maybe, renderCollection } from "@dashboard/misc";
 import { DialogProps, FetchMoreProps, RelayToFlat } from "@dashboard/types";
 import { CircularProgress, TableBody, TableCell, TextField } from "@material-ui/core";
-<<<<<<< HEAD
-import { Box, Text } from "@saleor/macaw-ui-next";
+import { Text } from "@saleor/macaw-ui-next";
 import { Fragment, useState } from "react";
-import InfiniteScroll from "react-infinite-scroll-component";
-=======
-import { Text } from "@saleor/macaw-ui-next";
-import React from "react";
->>>>>>> d87fab01
 import { FormattedMessage, useIntl } from "react-intl";
 
 import { Container } from "../AssignContainerDialog";
@@ -105,29 +99,6 @@
           }}
         />
 
-<<<<<<< HEAD
-        <Box className={scrollableDialogClasses.scrollArea} id={scrollableTargetId}>
-          <InfiniteScroll
-            dataLength={variants?.length}
-            next={onFetchMore}
-            hasMore={hasMore}
-            scrollThreshold="100px"
-            loader={
-              <div className={scrollableDialogClasses.loadMoreLoaderContainer}>
-                <CircularProgress size={16} />
-              </div>
-            }
-            scrollableTarget={scrollableTargetId}
-          >
-            <ResponsiveTable key="table">
-              <TableBody>
-                {renderCollection(
-                  productChoices,
-                  (product, productIndex) => (
-                    <Fragment key={product ? product.id : "skeleton"}>
-                      <TableRowLink>
-                        <TableCell padding="checkbox" className={classes.productCheckboxCell}>
-=======
         <InfiniteScroll
           id={scrollableTargetId}
           dataLength={variants?.length}
@@ -141,7 +112,7 @@
               {renderCollection(
                 productChoices,
                 (product, productIndex) => (
-                  <React.Fragment key={product ? product.id : "skeleton"}>
+                  <Fragment key={product ? product.id : "skeleton"}>
                     <TableRowLink>
                       <TableCell padding="checkbox" className={classes.productCheckboxCell}>
                         <Checkbox
@@ -170,7 +141,6 @@
                       <TableRowLink key={variant.id} data-test-id="assign-variant-table-row">
                         <TableCell />
                         <TableCell className={classes.colVariantCheckbox}>
->>>>>>> d87fab01
                           <Checkbox
                             className={classes.variantCheckbox}
                             checked={selectedVariantsToProductsMap[productIndex][variantIndex]}
@@ -205,63 +175,8 @@
                           )}
                         </TableCell>
                       </TableRowLink>
-<<<<<<< HEAD
-                      {maybe(() => product.variants, []).map((variant, variantIndex) => (
-                        <TableRowLink key={variant.id} data-test-id="assign-variant-table-row">
-                          <TableCell />
-                          <TableCell className={classes.colVariantCheckbox}>
-                            <Checkbox
-                              className={classes.variantCheckbox}
-                              checked={selectedVariantsToProductsMap[productIndex][variantIndex]}
-                              disabled={loading}
-                              onChange={() =>
-                                handleVariantAssign(
-                                  variant,
-                                  product,
-                                  variantIndex,
-                                  productIndex,
-                                  variants,
-                                  selectedVariantsToProductsMap,
-                                  setVariants,
-                                )
-                              }
-                            />
-                          </TableCell>
-                          <TableCell className={classes.colName}>
-                            <div>{variant.name}</div>
-                            <div className={classes.grayText}>
-                              <FormattedMessage
-                                {...messages.assignVariantDialogSKU}
-                                values={{
-                                  sku: variant.sku,
-                                }}
-                              />
-                            </div>
-                          </TableCell>
-                          <TableCell className={classes.textRight}>
-                            {variant?.channelListings[0]?.price && (
-                              <Money money={variant.channelListings[0].price} />
-                            )}
-                          </TableCell>
-                        </TableRowLink>
-                      ))}
-                    </Fragment>
-                  ),
-                  () => (
-                    <Text className={classes.noContentText}>
-                      {query
-                        ? intl.formatMessage(messages.noProductsInQuery)
-                        : intl.formatMessage(messages.noProductsInChannel)}
-                    </Text>
-                  ),
-                )}
-              </TableBody>
-            </ResponsiveTable>
-          </InfiniteScroll>
-        </Box>
-=======
                     ))}
-                  </React.Fragment>
+                  </Fragment>
                 ),
                 () => (
                   <Text className={classes.noContentText}>
@@ -274,7 +189,6 @@
             </TableBody>
           </ResponsiveTable>
         </InfiniteScroll>
->>>>>>> d87fab01
 
         <DashboardModal.Actions>
           <BackButton onClick={onClose} />
