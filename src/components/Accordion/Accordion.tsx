import { Accordion as AccordionMacaw, Box, Divider, sprinkles, Text } from "@saleor/macaw-ui-next";
import { ReactNode, useState } from "react";

export interface AccordionProps {
  className?: string;
  initialExpand?: boolean;
  quickPeek?: ReactNode;
  title: string;
  dataTestId?: string;
  children?: ReactNode;
}

const AccordionItemId = "accordionItemId";
const Accordion = ({
  children,
  initialExpand,
  quickPeek,
  title,
  className,
  dataTestId = "expand-icon",
<<<<<<< HEAD
}: AccordionProps) => {
  const [openedAccordionId, setOpendAccordionId] = useState<undefined | string>(
=======
}) => {
  const [openedAccordionId, setOpenedAccordionId] = useState<undefined | string>(
>>>>>>> db1ddb97
    initialExpand ? AccordionItemId : undefined,
  );

  return (
    <div className={className}>
      <AccordionMacaw
        value={openedAccordionId}
        onValueChange={(value: string) => setOpenedAccordionId(value)}
        className={sprinkles({
          borderStyle: "solid",
          borderWidth: 1,
          borderColor: "default1",
          paddingX: 4,
          borderRadius: 5,
        })}
      >
        <AccordionMacaw.Item value={AccordionItemId}>
          <AccordionMacaw.Trigger>
            <Text paddingY={3} size={3}>
              {title}
            </Text>
            <AccordionMacaw.TriggerButton dataTestId={dataTestId} />
          </AccordionMacaw.Trigger>
          <AccordionMacaw.Content>
            <Divider />
            <Box paddingY={3}>{children}</Box>
          </AccordionMacaw.Content>
        </AccordionMacaw.Item>

        {!openedAccordionId && !!quickPeek && (
          <>
            <Divider />
            <Box paddingY={4}>{quickPeek}</Box>
          </>
        )}
      </AccordionMacaw>
    </div>
  );
};

Accordion.displayName = "Accordion";
export default Accordion;<|MERGE_RESOLUTION|>--- conflicted
+++ resolved
@@ -18,13 +18,8 @@
   title,
   className,
   dataTestId = "expand-icon",
-<<<<<<< HEAD
 }: AccordionProps) => {
-  const [openedAccordionId, setOpendAccordionId] = useState<undefined | string>(
-=======
-}) => {
   const [openedAccordionId, setOpenedAccordionId] = useState<undefined | string>(
->>>>>>> db1ddb97
     initialExpand ? AccordionItemId : undefined,
   );
 
