--- conflicted
+++ resolved
@@ -1,14 +1,4 @@
-<<<<<<< HEAD
-// @ts-strict-ignore
-import { DEFAULT_NOTIFICATION_SHOW_TIME } from "@dashboard/config";
-import { commonMessages } from "@dashboard/intl";
-import { Notification } from "@saleor/macaw-ui";
-import { useCallback, useEffect, useRef, useState } from "react";
-import { useIntl } from "react-intl";
-import { TransitionGroup } from "react-transition-group";
-=======
-import React, { ReactNode } from "react";
->>>>>>> db1ddb97
+import { ReactNode } from "react";
 
 import { MessageContext } from ".";
 import { MessageDisplay } from "./MessageDisplay";
