<<<<<<< HEAD
// @ts-strict-ignore
import { createContext, ReactNode } from "react";
=======
import { createContext } from "react";
>>>>>>> db1ddb97

export type Status = "success" | "error" | "info" | "warning";
export interface IMessage {
  actionBtn?: {
    label: string;
    action: () => void;
  };
  autohide?: number;
  expandText?: string;
  title?: string;
  text?: ReactNode;
  onUndo?: () => void;
  status?: Status;
  apiMessage?: string;
}

export interface INotification {
  id: number;
  message: IMessage;
  timeout: number;
  close: () => void;
}

export interface ITimer {
  id: number;
  notification: INotification;
  remaining: number;
  start: number;
  timeoutId: number;
}

export const types = {
  ERROR: "error",
  INFO: "info",
  SUCCESS: "success",
  WARNING: "warning",
};
export interface INotificationContext {
  show: (message: IMessage, timeout?: number | null) => void;
  remove: (notificationId: number) => void;
  clearErrorNotifications: () => void;
}

export type IMessageContext = (message: IMessage) => void;
export const MessageContext = createContext<INotificationContext | null>(null);

export * from "./MessageManagerProvider";
export { default } from "./MessageManagerProvider";<|MERGE_RESOLUTION|>--- conflicted
+++ resolved
@@ -1,9 +1,4 @@
-<<<<<<< HEAD
-// @ts-strict-ignore
 import { createContext, ReactNode } from "react";
-=======
-import { createContext } from "react";
->>>>>>> db1ddb97
 
 export type Status = "success" | "error" | "info" | "warning";
 export interface IMessage {
