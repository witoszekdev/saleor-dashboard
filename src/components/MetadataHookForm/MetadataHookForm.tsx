import { MetadataInput } from "@dashboard/graphql";
import { flattenErrors } from "@dashboard/utils/hook-form/errors";
import { Box } from "@saleor/macaw-ui-next";
<<<<<<< HEAD
import { UseFormReturn } from "react-hook-form";
=======
import React, { useMemo } from "react";
import { FieldError, FieldErrors, UseFormReturn } from "react-hook-form";
>>>>>>> db1ddb97

import { MetadataCard, MetadataCardProps } from "../Metadata/MetadataCard";
import { MetadataLoadingCard } from "../Metadata/MetadataLoadingCard";
import { useMetadataFormControls } from "./useMetadataFormControls";

type Data = {
  metadata: MetadataInput[];
  privateMetadata: MetadataInput[];
};

export interface MetadataProps
  extends Omit<MetadataCardProps, "data" | "isPrivate" | "onChange">,
    Pick<UseFormReturn<Data>, "getValues" | "control" | "trigger"> {
  isLoading?: boolean;
  disabled?: boolean;
  // This props is used to hide the private metadata section when user doesn't have enough permissions.
  hidePrivateMetadata?: boolean;
  formErrors: FieldErrors<Data>;
}

/** Displays controls for `metadata` and `privateMetadata` fields used with react-hook-form useForm
 * Values must be named exactly `metadata` and `privateMetadata`
 * Example: see OrderMetadataDialog */
export const MetadataHookForm = ({
  isLoading,
  disabled,
  hidePrivateMetadata = false,
  control,
  getValues,
  trigger,
  formErrors,
}: MetadataProps) => {
  const {
    metadataFields,
    privateMetadataFields,
    handleMetadataChange,
    handlePrivateMetadataChange,
  } = useMetadataFormControls({ control, trigger, getValues });

  const metadataErrors = useMemo(
    () => flattenErrors(formErrors.metadata as FieldError),
    [formErrors.metadata],
  );
  const privateMetadataErrors = useMemo(
    () => flattenErrors(formErrors.privateMetadata as FieldError),
    [formErrors.privateMetadata],
  );

  if (isLoading) {
    return (
      <Box display="grid" gap={2}>
        <MetadataLoadingCard />
        {!hidePrivateMetadata && <MetadataLoadingCard isPrivate />}
      </Box>
    );
  }

  return (
    <Box display="grid" gap={2}>
      <MetadataCard
        data={metadataFields}
        isPrivate={false}
        disabled={disabled}
        onChange={handleMetadataChange}
        error={metadataErrors.length ? metadataErrors.join(", ") : undefined}
      />

      {privateMetadataFields && !hidePrivateMetadata && (
        <MetadataCard
          data={privateMetadataFields}
          isPrivate={true}
          disabled={disabled}
          onChange={handlePrivateMetadataChange}
          error={privateMetadataErrors.length ? privateMetadataErrors.join(", ") : undefined}
        />
      )}
    </Box>
  );
};<|MERGE_RESOLUTION|>--- conflicted
+++ resolved
@@ -1,12 +1,8 @@
 import { MetadataInput } from "@dashboard/graphql";
 import { flattenErrors } from "@dashboard/utils/hook-form/errors";
 import { Box } from "@saleor/macaw-ui-next";
-<<<<<<< HEAD
-import { UseFormReturn } from "react-hook-form";
-=======
-import React, { useMemo } from "react";
+import { useMemo } from "react";
 import { FieldError, FieldErrors, UseFormReturn } from "react-hook-form";
->>>>>>> db1ddb97
 
 import { MetadataCard, MetadataCardProps } from "../Metadata/MetadataCard";
 import { MetadataLoadingCard } from "../Metadata/MetadataLoadingCard";
