--- conflicted
+++ resolved
@@ -164,11 +164,7 @@
   const richText = useRichText({
     initial: pageExists ? page?.content : null,
     loading: pageExists ? !page : false,
-<<<<<<< HEAD
-    triggerChange
-=======
-    triggerChange,
->>>>>>> e7f68f4c
+    triggerChange,
   });
 
   const {
