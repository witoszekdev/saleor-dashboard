import { useSaleTranslationsQuery } from "@saleor/graphql";
import usePaginator, { PaginatorContext } from "@saleor/hooks/usePaginator";
import TranslationsEntitiesList from "@saleor/translations/components/TranslationsEntitiesList";
import {
  languageEntityUrl,
  TranslatableEntities,
} from "@saleor/translations/urls";
import { mapEdgesToItems } from "@saleor/utils/maps";
import React from "react";

import { TranslationsEntityListProps } from "./types";
import { sumCompleted } from "./utils";

const TranslationsSaleList: React.FC<TranslationsEntityListProps> = ({
  params,
  variables,
}) => {
  const { data, loading } = useSaleTranslationsQuery({
    displayLoader: true,
    variables,
  });

  const paginationValues = usePaginator({
    pageInfo: data?.translations?.pageInfo,
    paginationState: variables,
<<<<<<< HEAD
    queryString: params
=======
    queryString: params,
>>>>>>> e7f68f4c
  });

  return (
    <PaginatorContext.Provider value={paginationValues}>
      <TranslationsEntitiesList
        disabled={loading}
        entities={mapEdgesToItems(data?.translations)?.map(
          node =>
            node.__typename === "SaleTranslatableContent" && {
              completion: {
                current: sumCompleted([node.translation?.name]),
<<<<<<< HEAD
                max: 1
              },
              id: node.sale?.id,
              name: node.sale?.name
            }
=======
                max: 1,
              },
              id: node.sale?.id,
              name: node.sale?.name,
            },
>>>>>>> e7f68f4c
        )}
        getRowHref={id =>
          languageEntityUrl(variables.language, TranslatableEntities.sales, id)
        }
      />
    </PaginatorContext.Provider>
  );
};

export default TranslationsSaleList;<|MERGE_RESOLUTION|>--- conflicted
+++ resolved
@@ -23,11 +23,7 @@
   const paginationValues = usePaginator({
     pageInfo: data?.translations?.pageInfo,
     paginationState: variables,
-<<<<<<< HEAD
-    queryString: params
-=======
     queryString: params,
->>>>>>> e7f68f4c
   });
 
   return (
@@ -39,19 +35,11 @@
             node.__typename === "SaleTranslatableContent" && {
               completion: {
                 current: sumCompleted([node.translation?.name]),
-<<<<<<< HEAD
-                max: 1
-              },
-              id: node.sale?.id,
-              name: node.sale?.name
-            }
-=======
                 max: 1,
               },
               id: node.sale?.id,
               name: node.sale?.name,
             },
->>>>>>> e7f68f4c
         )}
         getRowHref={id =>
           languageEntityUrl(variables.language, TranslatableEntities.sales, id)
