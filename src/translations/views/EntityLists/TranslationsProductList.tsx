--- conflicted
+++ resolved
@@ -23,11 +23,7 @@
   const paginationValues = usePaginator({
     pageInfo: data?.translations?.pageInfo,
     paginationState: variables,
-<<<<<<< HEAD
-    queryString: params
-=======
     queryString: params,
->>>>>>> e7f68f4c
   });
 
   return (
@@ -44,16 +40,6 @@
                   node.translation?.seoDescription,
                   node.translation?.seoTitle,
                   ...(node.attributeValues?.map(
-<<<<<<< HEAD
-                    ({ translation }) => translation?.richText
-                  ) || [])
-                ]),
-                max: 4 + (node.attributeValues?.length || 0)
-              },
-              id: node?.product?.id,
-              name: node?.product?.name
-            }
-=======
                     ({ translation }) => translation?.richText,
                   ) || []),
                 ]),
@@ -62,17 +48,12 @@
               id: node?.product?.id,
               name: node?.product?.name,
             },
->>>>>>> e7f68f4c
         )}
         getRowHref={id =>
           languageEntityUrl(
             variables.language,
             TranslatableEntities.products,
-<<<<<<< HEAD
-            id
-=======
             id,
->>>>>>> e7f68f4c
           )
         }
       />
