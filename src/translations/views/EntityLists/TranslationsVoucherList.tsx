--- conflicted
+++ resolved
@@ -23,11 +23,7 @@
   const paginationValues = usePaginator({
     pageInfo: data?.translations?.pageInfo,
     paginationState: variables,
-<<<<<<< HEAD
-    queryString: params
-=======
     queryString: params,
->>>>>>> e7f68f4c
   });
 
   return (
@@ -39,29 +35,17 @@
             node.__typename === "VoucherTranslatableContent" && {
               completion: {
                 current: sumCompleted([node.translation?.name]),
-<<<<<<< HEAD
-                max: 1
-              },
-              id: node.voucher?.id,
-              name: node.voucher?.name || "-"
-            }
-=======
                 max: 1,
               },
               id: node.voucher?.id,
               name: node.voucher?.name || "-",
             },
->>>>>>> e7f68f4c
         )}
         getRowHref={id =>
           languageEntityUrl(
             variables.language,
             TranslatableEntities.vouchers,
-<<<<<<< HEAD
-            id
-=======
             id,
->>>>>>> e7f68f4c
           )
         }
       />
