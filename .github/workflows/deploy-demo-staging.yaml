--- conflicted
+++ resolved
@@ -2,11 +2,7 @@
 on:
   push:
     tags:
-<<<<<<< HEAD
-      - 3.4**
-=======
       - 3.5**
->>>>>>> e7f68f4c
   workflow_dispatch:
     inputs:
       git_ref:
