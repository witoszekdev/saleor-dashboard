--- conflicted
+++ resolved
@@ -746,11 +746,7 @@
   seoDescription: String
   id: ID!
   name: String!
-<<<<<<< HEAD
   description: JSONString
-=======
-  description: JSONString!
->>>>>>> af01ebe4
   descriptionJson: JSONString @deprecated(reason: "Will be removed in Saleor 4.0. Use the `description` field instead.")
   translation(languageCode: LanguageCodeEnum!): CategoryTranslation
   category: Category
@@ -1209,11 +1205,7 @@
   seoDescription: String
   id: ID!
   name: String!
-<<<<<<< HEAD
   description: JSONString
-=======
-  description: JSONString!
->>>>>>> af01ebe4
   descriptionJson: JSONString @deprecated(reason: "Will be removed in Saleor 4.0. Use the `description` field instead.")
   translation(languageCode: LanguageCodeEnum!): CollectionTranslation
   collection: Collection
@@ -3449,11 +3441,7 @@
   seoDescription: String
   id: ID!
   title: String!
-<<<<<<< HEAD
   content: JSONString
-=======
-  content: JSONString!
->>>>>>> af01ebe4
   contentJson: JSONString @deprecated(reason: "Will be removed in Saleor 4.0. Use the `content` field instead.")
   translation(languageCode: LanguageCodeEnum!): PageTranslation
   page: Page
@@ -4152,11 +4140,7 @@
   seoTitle: String
   seoDescription: String
   name: String!
-<<<<<<< HEAD
   description: JSONString
-=======
-  description: JSONString!
->>>>>>> af01ebe4
   descriptionJson: JSONString @deprecated(reason: "Will be removed in Saleor 4.0. Use the `description` field instead.")
   translation(languageCode: LanguageCodeEnum!): ProductTranslation
   product: Product
