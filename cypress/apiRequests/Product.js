import Utils from "./utils/Utils";

class Product {
  utils = new Utils();
  getFirstProducts(first, search) {
    const filter = search
      ? `, filter:{
      search:"${search}"
    }`
      : "";
    const query = `query{
            products(first:${first}${filter}){
              edges{
                node{
                  id
                  name
                  variants{
                    id
                  }
                }
              }
            }
          `;
    return cy
      .sendRequestWithQuery(query)
      .then(resp => resp.body.data.products.edges);
  }

  updateChannelInProduct({
    productId,
    channelId,
    isPublished = true,
    isAvailableForPurchase = true,
    visibleInListings = true
  }) {
    const mutation = `mutation{
              productChannelListingUpdate(id:"${productId}",
              input:{
                addChannels:{
                channelId:"${channelId}"
                isPublished:${isPublished}
                isAvailableForPurchase:${isAvailableForPurchase}
                visibleInListings:${visibleInListings}
                }
              }){
                product{
                  id
                  name
                }
              }
            }`;
    cy.sendRequestWithQuery(mutation);
  }

  updateChannelPriceInVariant(variantId, channelId) {
    const mutation = `mutation{
  productVariantChannelListingUpdate(id: "${variantId}", input: {
    channelId: "${channelId}"
          price: 10
          costPrice: 10
  }){
    productChannelListingErrors{
      message
    }
  }
} `;
    return cy.sendRequestWithQuery(mutation);
  }
  createProduct(attributeId, name, productType, category) {
    const mutation = `mutation{
      productCreate(input:{
        attributes:[{
          id:"${attributeId}"
        }]
        name:"${name}"
        productType:"${productType}"
        category:"${category}"
      }){
        product{
          id
        }
        productErrors{
          field
          message
        }
      }
    }`;
    return cy.sendRequestWithQuery(mutation);
  }

  createVariant(
    productId,
    sku,
    warehouseId,
    quantity,
    channelId,
    price = 1,
    costPrice = 1
  ) {
<<<<<<< HEAD
    const channelListings = channelId
      ? `channelListings:{
=======
    const channelListings = this.utils.getValueWithDefault(
      channelId,
      `channelListings:{
>>>>>>> 095a5522
      channelId:"${channelId}"
      price:"${price}"
      costPrice:"${costPrice}"
    }`
<<<<<<< HEAD
      : "";
    const stocks = warehouseId
      ? `stocks:{
      warehouse:"${warehouseId}"
      quantity:${quantity}
    }`
      : "";

    const mutation = `mutation{
        productVariantBulkCreate(product:"${productId}", variants:{
          attributes:[]
          sku:"${sku}"
          ${channelListings}
          ${stocks}
        }){
=======
    );

    const stocks = this.utils.getValueWithDefault(
      warehouseId,
      `stocks:{
      warehouse:"${warehouseId}"
      quantity:${quantity}
    }`
    );

    const mutation = `mutation{
        productVariantBulkCreate(product: "${productId}", variants: {
          attributes: []
          sku: "${sku}"
          ${channelListings}
          ${stocks}
        }) {
>>>>>>> 095a5522
          productVariants{
            id
            name
          }
          bulkProductErrors{
            field
            message
          }
        }
      }`;
    return cy.sendRequestWithQuery(mutation);
  }

  createTypeProduct(name, attributeId, slug = name) {
    const mutation = `mutation{
  productTypeCreate(input: {
    name: "${name}"
        slug: "${slug}"
        isShippingRequired: true
        productAttributes: "${attributeId}"
  }){
    productErrors{
      field
      message
    }
    productType{
      id
    }
  }
} `;
    return cy.sendRequestWithQuery(mutation);
  }

  deleteProduct(productId) {
    const mutation = `mutation{
  productDelete(id: "${productId}"){
    productErrors{
      field
      message
    }
  }
} `;
    return cy.sendRequestWithQuery(mutation);
  }

  getProductTypes(first, search) {
    const query = `query{
      productTypes(first:${first}, filter:{
        search:"${search}"
      }){
        edges{
          node{
            id
            name
          }
        }
      }
    }`;
    return cy
      .sendRequestWithQuery(query)
      .then(resp => resp.body.data.productTypes.edges);
  }

  deleteProductType(productTypeId) {
    const mutation = `mutation{
      productTypeDelete(id:"${productTypeId}"){
        productErrors{
          field
          message
        }
      }
    }`;
    return cy.sendRequestWithQuery(mutation);
  }
}

export default Product;<|MERGE_RESOLUTION|>--- conflicted
+++ resolved
@@ -97,35 +97,13 @@
     price = 1,
     costPrice = 1
   ) {
-<<<<<<< HEAD
-    const channelListings = channelId
-      ? `channelListings:{
-=======
     const channelListings = this.utils.getValueWithDefault(
       channelId,
       `channelListings:{
->>>>>>> 095a5522
       channelId:"${channelId}"
       price:"${price}"
       costPrice:"${costPrice}"
     }`
-<<<<<<< HEAD
-      : "";
-    const stocks = warehouseId
-      ? `stocks:{
-      warehouse:"${warehouseId}"
-      quantity:${quantity}
-    }`
-      : "";
-
-    const mutation = `mutation{
-        productVariantBulkCreate(product:"${productId}", variants:{
-          attributes:[]
-          sku:"${sku}"
-          ${channelListings}
-          ${stocks}
-        }){
-=======
     );
 
     const stocks = this.utils.getValueWithDefault(
@@ -143,7 +121,6 @@
           ${channelListings}
           ${stocks}
         }) {
->>>>>>> 095a5522
           productVariants{
             id
             name
