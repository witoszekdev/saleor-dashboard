class Product {
  getFirstProducts(first, search) {
    const filter = search
      ? `, filter:{
      search:"${search}"
    }`
      : "";
    const query = `query{
            products(first:${first}${filter}){
              edges{
                node{
                  id
                  name
                  variants{
                    id
                  }
                }
              }
            }
          `;
    return cy
      .sendRequestWithQuery(query)
      .then(resp => resp.body.data.products.edges);
  }

  updateChannelInProduct(
    productId,
    channelId,
    isPublished = true,
    isAvailableForPurchase = true,
    visibleInListings = true
  ) {
    const mutation = `mutation{
              productChannelListingUpdate(id:"${productId}",
              input:{
                addChannels:{
                channelId:"${channelId}"
                isPublished:${isPublished}
                isAvailableForPurchase:${isAvailableForPurchase}
                visibleInListings:${visibleInListings}
                }
              }){
                product{
                  id
                  name
                }
              }
            }`;
    cy.sendRequestWithQuery(mutation);
  }

  updateChannelPriceInVariant(variantId, channelId) {
    const mutation = `mutation{
  productVariantChannelListingUpdate(id: "${variantId}", input: {
    channelId: "${channelId}"
          price: 10
          costPrice: 10
  }){
    productChannelListingErrors{
      message
    }
  }
} `;
    return cy.sendRequestWithQuery(mutation);
  }
  createProduct(attributeId, name, productType, category) {
    const mutation = `mutation{
      productCreate(input:{
        attributes:[{
          id:"${attributeId}"
        }]
        name:"${name}"
        productType:"${productType}"
        category:"${category}"
      }){
        product{
          id
        }
        productErrors{
          field
          message
        }
      }
    }`;
    return cy.sendRequestWithQuery(mutation);
  }

  createVariant(
    productId,
    sku,
    warehouseId,
    quantity,
    channelId,
    price = 1,
    costPrice = 1
  ) {
    const channelListings = channelId
      ? `channelListings:{
      channelId:"${channelId}"
      price:"${price}"
      costPrice:"${costPrice}"
    }`
      : "";
    const stocks = warehouseId
      ? `stocks:{
      warehouse:"${warehouseId}"
      quantity:${quantity}
    }`
      : "";

    const mutation = `mutation{
<<<<<<< HEAD
        productTypeCreate(input:{
          name:"${name}"
          slug: "${slug}"
          isShippingRequired:true
          productAttributes:"${attributeId}"
          variantAttributes: "${attributeId}"
        }){
          productErrors{
=======
        productVariantBulkCreate(product: "${productId}", variants: {
          attributes: []
          sku: "${sku}"
          ${channelListings}
          ${stocks}
        }) {
          productVariants{
            id
            name
          }
          bulkProductErrors{
>>>>>>> 76ef2e62
            field
            message
          }
        }
      }`;
    return cy.sendRequestWithQuery(mutation);
  }

  createTypeProduct(name, attributeId, slug = name) {
    const mutation = `mutation{
  productTypeCreate(input: {
    name: "${name}"
        slug: "${slug}"
        isShippingRequired: true
        productAttributes: "${attributeId}"
  }){
    productErrors{
      field
      message
    }
    productType{
      id
    }
  }
} `;
    return cy.sendRequestWithQuery(mutation);
  }

  deleteProduct(productId) {
    const mutation = `mutation{
  productDelete(id: "${productId}"){
    productErrors{
      field
      message
    }
  }
} `;
    return cy.sendRequestWithQuery(mutation);
  }

  getProductTypes(first, search) {
    const query = `query{
      productTypes(first:${first}, filter:{
        search:"${search}"
      }){
        edges{
          node{
            id
            name
          }
        }
      }
    }`;
    return cy
      .sendRequestWithQuery(query)
      .then(resp => resp.body.data.productTypes.edges);
  }

  deleteProductType(productTypeId) {
    const mutation = `mutation{
      productTypeDelete(id:"${productTypeId}"){
        productErrors{
          field
          message
        }
      }
    }`;
    return cy.sendRequestWithQuery(mutation);
  }
}

export default Product;<|MERGE_RESOLUTION|>--- conflicted
+++ resolved
@@ -109,16 +109,6 @@
       : "";
 
     const mutation = `mutation{
-<<<<<<< HEAD
-        productTypeCreate(input:{
-          name:"${name}"
-          slug: "${slug}"
-          isShippingRequired:true
-          productAttributes:"${attributeId}"
-          variantAttributes: "${attributeId}"
-        }){
-          productErrors{
-=======
         productVariantBulkCreate(product: "${productId}", variants: {
           attributes: []
           sku: "${sku}"
@@ -130,7 +120,6 @@
             name
           }
           bulkProductErrors{
->>>>>>> 76ef2e62
             field
             message
           }
