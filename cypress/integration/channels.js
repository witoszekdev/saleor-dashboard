--- conflicted
+++ resolved
@@ -44,17 +44,10 @@
 
   it("should create new channel", () => {
     const randomChannel = `${channelStartsWith} ${faker.random.number()}`;
-<<<<<<< HEAD
-    cy.waitForGraph("Channels");
-    cy.visit(urlList.channels);
-    cy.wait("Channels");
-    cy.waitForGraph("Channel");
-=======
     cy.addAliasToGraphRequest("Channels");
     cy.visit(urlList.channels);
     cy.wait("@Channels");
     cy.addAliasToGraphRequest("Channel");
->>>>>>> 095a5522
     channelsSteps.createChannelByView(randomChannel, currency);
     // New channel should be visible in channels list
     cy.wait("@Channel")
