--- conflicted
+++ resolved
@@ -82,11 +82,7 @@
       cy.clearSessionData().loginUserViaRequest();
     });
 
-<<<<<<< HEAD
-    it("should create hidden collection. TC: SALEOR_0301", () => {
-=======
     xit("should create hidden collection. TC: SALEOR_0301", () => {
->>>>>>> 88bfffb2
       const collectionName = `${startsWith}${faker.datatype.number()}`;
       let collection;
 
@@ -264,11 +260,7 @@
       });
     });
 
-<<<<<<< HEAD
-    it("assign product to collection. TC: SALEOR_0307", () => {
-=======
     xit("assign product to collection. TC: SALEOR_0307", () => {
->>>>>>> 88bfffb2
       const collectionName = `Assign-${startsWith}${faker.datatype.number()}`;
       const productName = `Product-To-Assign-${startsWith}${faker.datatype.number()}`;
 
