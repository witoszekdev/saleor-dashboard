import { LOGIN_SELECTORS } from "../../elements/account/login-selectors";

Cypress.Commands.add("loginUser", () =>
  cy
    .get(LOGIN_SELECTORS.emailAddressInput)
    .type(Cypress.env("USER_NAME"))
    .get(LOGIN_SELECTORS.emailPasswordInput)
    .type(Cypress.env("USER_PASSWORD"), { log: false })
    .get(LOGIN_SELECTORS.signInButton)
    .click()
);

Cypress.Commands.add("loginInShop", () => {
  cy.loginUserViaRequest("token");
});

Cypress.Commands.add("loginUserViaRequest", (authorization = "auth") => {
  const mutation = `mutation TokenAuth{
    tokenCreate(email: "${Cypress.env("USER_NAME")}", password: "${Cypress.env(
    "USER_PASSWORD"
  )}") {
      token
      errors: accountErrors {
        code
        field
        message
      }
      user {
        id
      }
    }
  }`;
<<<<<<< HEAD

  return cy
    .request({
      body: {
        operationName: "TokenAuth",
        query: logInMutationQuery,
        variables: {
          email: Cypress.env("USER_NAME"),
          password: Cypress.env("USER_PASSWORD")
        }
      },
      method: "POST",
      url: urlList.apiUri
    })
    .then(resp => {
      window.sessionStorage.setItem("auth", resp.body.data.tokenCreate.token);
    });
});
Cypress.Commands.add("loginInShop", () => {
  cy.request({
    method: "POST",
    url: Cypress.env("API_URI"),
    body: [
      {
        operationName: "TokenAuth",
        variables: {
          email: Cypress.env("USER_NAME"),
          password: Cypress.env("USER_PASSWORD")
        },
        query:
          "mutation TokenAuth($email: String!, $password: String!) {\n  tokenCreate(email: $email, password: $password) {\n    token\n    errors: accountErrors {\n      code\n      field\n      message\n      __typename\n    }\n    user {\n      id\n      __typename\n    }\n    __typename\n  }\n}\n"
      }
    ]
  }).then(resp => {
    window.localStorage.setItem("token", resp.body[0].data.tokenCreate.token);
=======
  return cy.sendRequestWithQuery(mutation, authorization).then(resp => {
    window.sessionStorage.setItem(
      authorization,
      resp.body.data.tokenCreate.token
    );
>>>>>>> 095a5522
  });
});<|MERGE_RESOLUTION|>--- conflicted
+++ resolved
@@ -30,24 +30,12 @@
       }
     }
   }`;
-<<<<<<< HEAD
-
-  return cy
-    .request({
-      body: {
-        operationName: "TokenAuth",
-        query: logInMutationQuery,
-        variables: {
-          email: Cypress.env("USER_NAME"),
-          password: Cypress.env("USER_PASSWORD")
-        }
-      },
-      method: "POST",
-      url: urlList.apiUri
-    })
-    .then(resp => {
-      window.sessionStorage.setItem("auth", resp.body.data.tokenCreate.token);
-    });
+  return cy.sendRequestWithQuery(mutation, authorization).then(resp => {
+    window.sessionStorage.setItem(
+      authorization,
+      resp.body.data.tokenCreate.token
+    );
+  });
 });
 Cypress.Commands.add("loginInShop", () => {
   cy.request({
@@ -66,12 +54,5 @@
     ]
   }).then(resp => {
     window.localStorage.setItem("token", resp.body[0].data.tokenCreate.token);
-=======
-  return cy.sendRequestWithQuery(mutation, authorization).then(resp => {
-    window.sessionStorage.setItem(
-      authorization,
-      resp.body.data.tokenCreate.token
-    );
->>>>>>> 095a5522
   });
 });