import "./user";
import "./frontShop";

import { urlList } from "../url/urlList";

Cypress.Commands.add("clearSessionData", () => {
  // Because of known cypress bug, not all local storage data are cleared.
  // Here is workaround to ensure tests have no side effects.
  // Suggested usage:
  // beforeEach(() => {
  //   cy.clearSessionData();
  // });

  cy.clearCookies();
  cy.clearLocalStorage();
  cy.visit(urlList.homePage, {
    onBeforeLoad: win => {
      win.sessionStorage.clear();
    }
  });
});

<<<<<<< HEAD
Cypress.Commands.add("sendRequestWithQuery", query =>
  cy.request({
    method: "POST",
    body: {
      method: "POST",
      url: Cypress.env("API_URI"),
      query
    },
    headers: {
      Authorization: `JWT ${window.sessionStorage.getItem("auth")}`
    },
    url: Cypress.env("API_URI")
  })
);

Cypress.Commands.add("waitForGraph", operationName => {
  const GRAPH_URL = "/graphql";
  cy.intercept("POST", GRAPH_URL, req => {
=======
Cypress.Commands.add("waitForGraph", operationName => {
  cy.intercept("POST", Cypress.env("API_URI"), req => {
>>>>>>> 7bb3efa6
    req.statusCode = 200;
    const requestBody = req.body;
    if (Array.isArray(requestBody)) {
      requestBody.forEach(element => {
        if (element.operationName === operationName) {
          req.alias = operationName;
        }
      });
    } else {
      if (requestBody.operationName === operationName) {
        req.alias = operationName;
      }
    }
  });
  cy.wait(`@${operationName}`);
<<<<<<< HEAD
});
=======
});

Cypress.Commands.add("sendRequestWithQuery", query =>
  cy.request({
    body: {
      method: "POST",
      query,
      url: urlList.apiUri,
    },
    headers: {
      Authorization: `JWT ${window.sessionStorage.getItem("auth")}`
    },
    method: "POST",
    url: urlList.apiUri
  })
);
>>>>>>> 7bb3efa6
<|MERGE_RESOLUTION|>--- conflicted
+++ resolved
@@ -20,29 +20,8 @@
   });
 });
 
-<<<<<<< HEAD
-Cypress.Commands.add("sendRequestWithQuery", query =>
-  cy.request({
-    method: "POST",
-    body: {
-      method: "POST",
-      url: Cypress.env("API_URI"),
-      query
-    },
-    headers: {
-      Authorization: `JWT ${window.sessionStorage.getItem("auth")}`
-    },
-    url: Cypress.env("API_URI")
-  })
-);
-
-Cypress.Commands.add("waitForGraph", operationName => {
-  const GRAPH_URL = "/graphql";
-  cy.intercept("POST", GRAPH_URL, req => {
-=======
 Cypress.Commands.add("waitForGraph", operationName => {
   cy.intercept("POST", Cypress.env("API_URI"), req => {
->>>>>>> 7bb3efa6
     req.statusCode = 200;
     const requestBody = req.body;
     if (Array.isArray(requestBody)) {
@@ -58,9 +37,6 @@
     }
   });
   cy.wait(`@${operationName}`);
-<<<<<<< HEAD
-});
-=======
 });
 
 Cypress.Commands.add("sendRequestWithQuery", query =>
@@ -68,7 +44,7 @@
     body: {
       method: "POST",
       query,
-      url: urlList.apiUri,
+      url: urlList.apiUri
     },
     headers: {
       Authorization: `JWT ${window.sessionStorage.getItem("auth")}`
@@ -76,5 +52,4 @@
     method: "POST",
     url: urlList.apiUri
   })
-);
->>>>>>> 7bb3efa6
+);