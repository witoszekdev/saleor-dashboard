import "./user";
<<<<<<< HEAD
import "./frontshop";
=======
import "./softAssertions";
import "./deleteElement/index.js";

import { urlList } from "../url/urlList";
>>>>>>> 76ef2e62

Cypress.Commands.add("clearSessionData", () => {
  // Because of known cypress bug, not all local storage data are cleared.
  // Here is workaround to ensure tests have no side effects.
  // Suggested usage:
  // beforeEach(() => {
  //   cy.clearSessionData();
  // });

  cy.clearCookies();
  cy.clearLocalStorage();
  cy.visit(urlList.homePage, {
    onBeforeLoad: win => {
      win.sessionStorage.clear();
    }
  });
});

Cypress.Commands.add("waitForGraph", operationName => {
  cy.intercept("POST", urlList.apiUri, req => {
    req.statusCode = 200;
    const requestBody = req.body;
    if (Array.isArray(requestBody)) {
      requestBody.forEach(element => {
        if (element.operationName === operationName) {
          req.alias = operationName;
        }
      });
    } else {
      if (requestBody.operationName === operationName) {
        req.alias = operationName;
      }
    }
  });
  cy.wait(`@${operationName}`);
});

Cypress.Commands.add("sendRequestWithQuery", query =>
  cy.request({
    body: {
      method: "POST",
      query,
      url: urlList.apiUri
    },
    headers: {
      Authorization: `JWT ${window.sessionStorage.getItem("auth")}`
    },
    method: "POST",
    url: urlList.apiUri
  })
);<|MERGE_RESOLUTION|>--- conflicted
+++ resolved
@@ -1,12 +1,8 @@
 import "./user";
-<<<<<<< HEAD
-import "./frontshop";
-=======
 import "./softAssertions";
 import "./deleteElement/index.js";
 
 import { urlList } from "../url/urlList";
->>>>>>> 76ef2e62
 
 Cypress.Commands.add("clearSessionData", () => {
   // Because of known cypress bug, not all local storage data are cleared.
