--- conflicted
+++ resolved
@@ -40,11 +40,7 @@
     "@radix-ui/react-radio-group": "^1.2.3",
     "@reach/auto-id": "^0.16.0",
     "@saleor/macaw-ui": "npm:@saleor/macaw-ui@0.7.4",
-<<<<<<< HEAD
-    "@saleor/macaw-ui-next": "npm:@saleor/macaw-ui@1.1.17",
-=======
     "@saleor/macaw-ui-next": "npm:@saleor/macaw-ui@1.1.19",
->>>>>>> db1ddb97
     "@saleor/sdk": "0.6.0",
     "@sentry/react": "^8.21.0",
     "@sentry/vite-plugin": "^2.21.1",
