--- conflicted
+++ resolved
@@ -36,11 +36,8 @@
 - Update savebar design - #690 by @dominik-zeglen
 - Add metadata to orders - #688 by @dominik-zeglen
 - Add lazyload to locales - #692 by @eaglesemanation
-<<<<<<< HEAD
+- Fix not closed address update modal with two confirmations - #699 by @orzechdev
 - Update schema with PositiveDecimal type - #695 by @AlicjaSzu
-=======
-- Fix not closed address update modal with two confirmations - #699 by @orzechdev
->>>>>>> 731d15c9
 
 ## 2.10.1
 
