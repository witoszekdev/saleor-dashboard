--- conflicted
+++ resolved
@@ -33,12 +33,6 @@
 - Add multiline field plugins - #974 by @dominik-zeglen
 - Handle limit reached error - #990 by @dominik-zeglen
 - Display Cloud limits - #1004 by @dominik-zeglen
-<<<<<<< HEAD
-- Fixes - #1077 by @piotrgrundas:
-    - rich text field updates, 
-    - multiselect empty chip upon creation of a product/variant,
-    - useFormset.setItemValue wrong updates,
-=======
 - Add shipping method description - #1058 by @jwm0
 - Fix voucher and sales sorting errors - #1063 by @orzechdev
 - Fix custom currency formatting - #1067 by @orzechdev
@@ -48,7 +42,6 @@
   - useFormset.setItemValue wrong updates,
 - Drop deprecated fields - #1071 by @jwm0
 - Add service worker - #1073 by @dominik-zeglen
->>>>>>> d2209140
 
 # 2.11.1
 
