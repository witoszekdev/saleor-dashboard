--- conflicted
+++ resolved
@@ -14,8 +14,5 @@
 - Fix plugins page translations - #141 by @benekex2
 - Add attributes to column picker - #136 by @dominik-zeglen
 - Fix table cell padding - #143 by @dominik-zeglen
-<<<<<<< HEAD
-- Replace checkbox with switch component in "product type has variants" - #152 by @dominik-zeglen
-=======
 - Add fallback locale - #153 by @dominik-zeglen
->>>>>>> 07685912
+- Replace checkbox with switch component in "product type has variants" - #152 by @dominik-zeglen