--- conflicted
+++ resolved
@@ -19,13 +19,10 @@
 - Drop descriptionJson and contentJson fields - #950 by @jwm0
 - Add error tracking with Sentry adapter - #956 by @jwm0
 - Add OAuth2 login with OpenID support - #963 by @orzechdev
-<<<<<<< HEAD
-- Unconfirmed order manipulation - #967 by @tomaszszymanski129
-=======
 - Fix no channels crash - #984 by @dominik-zeglen
 - Update webhooks - #982 by @piotrgrundas
 - Fix trigger form change when collections are being added to list of product collections - #987 by @gax97
->>>>>>> ad0d723a
+- Unconfirmed order manipulation - #967 by @tomaszszymanski129
 
 # 2.11.1
 
