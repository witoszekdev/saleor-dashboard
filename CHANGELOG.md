# Changelog

All notable, unreleased changes to this project will be documented in this file. For the released changes, please visit the [Releases](https://github.com/mirumee/saleor-dashboard/releases) page.

## [Unreleased]

- Add changelog and github issue/PR templates - #97 by @dominik-zeglen
- Update dependencies to suppress storybook build errors - #98 by @dominik-zeglen
- Fix configure menu section - #109 by @benekex2
- Add switch to make attribute available in product list as a column - #99 by @dominik-zeglen
- Add tc tags for E2E testing - #134 by @dominik-zeglen
- Use react-intl - #105 by @dominik-zeglen
- Add dynamic dashboard settings - #135 by @benekex2
- Fix plugins page translations - #141 by @benekex2
- Add attributes to column picker - #136 by @dominik-zeglen
- Fix table cell padding - #143 by @dominik-zeglen
- Add fallback locale - #153 by @dominik-zeglen
- Replace checkbox with switch component in "product type has variants" - #152 by @dominik-zeglen
- Add password reset flow - #147 by @dominik-zeglen
- Add support for multiple values in filters - #160 by @dominik-zeglen
- UI improvements - #166 by @benekex2
- Fix en locale matching - #165 by @dominik-zeglen
- Implement the Credential Management API - #158 by @patrys
- Add search bars - #172 by @dominik-zeglen
- Add sorting to product list - #173 by @dominik-zeglen
- Add Heroku integration - #175 by @bogdal
- Fix navigation - #182 by @benekex2
- Add testcafe tags to attributes, categories, collections and product types - #178 by @dominik-zeglen
- Fix input error style - #183 by @benekex2
- Fix product type selection - #189 by @dominik-zeglen
- Fix staff return link - #190 by @dominik-zeglen
- Allow sorting products by attribute - #180 by @dominik-zeglen
- Hide variants and attributes if product has none - #179 by @dominik-zeglen
- Add service account section - #188 by @dominik-zeglen
- Add webhook section - #206 by @benekex2
- Add variant creator - #177 by @dominik-zeglen
- Add git hooks - #209 by @dominik-zeglen
- Do not send customer invitation email - #211 by @dominik-zeglen
- Send address update mutation only once - #210 by @dominik-zeglen
- Update sale details design - #207 by @dominik-zeglen
<<<<<<< HEAD
=======
- Improve autocomplete UX - #212 by @dominik-zeglen
>>>>>>> 3936e68a
<|MERGE_RESOLUTION|>--- conflicted
+++ resolved
@@ -38,7 +38,4 @@
 - Do not send customer invitation email - #211 by @dominik-zeglen
 - Send address update mutation only once - #210 by @dominik-zeglen
 - Update sale details design - #207 by @dominik-zeglen
-<<<<<<< HEAD
-=======
 - Improve autocomplete UX - #212 by @dominik-zeglen
->>>>>>> 3936e68a
