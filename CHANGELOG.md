--- conflicted
+++ resolved
@@ -23,12 +23,9 @@
 - Fix no channels crash - #984 by @dominik-zeglen
 - Update webhooks - #982 by @piotrgrundas
 - Fix trigger form change when collections are being added to list of product collections - #987 by @gax97
-<<<<<<< HEAD
-- Unconfirmed order manipulation - #967 by @tomaszszymanski129
-=======
 - Add product variant webhooks - #1006 by @piotrgrundas
 - Use default sort for search products list - #997 by @orzechdev
->>>>>>> 824f1cdb
+- Unconfirmed order manipulation - #967 by @tomaszszymanski129
 
 # 2.11.1
 
