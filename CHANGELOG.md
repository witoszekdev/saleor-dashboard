# Changelog

All notable, unreleased changes to this project will be documented in this file. For the released changes, please visit the [Releases](https://github.com/mirumee/saleor-dashboard/releases) page.

## [Unreleased]

- Add Order Confirmation settings - #840 by @orzechdev and @mmarkusik
- Add Page Types - #807 by @orzechdev
- Add shipping methods to translation section - #864 by @marekchoinski
- New Miscellaneous and Product refunds - #870 by @orzechdev
- Add zip code exclusion - #877 by @dominik-zeglen
- Add order reissue
- Update quantity column in Inventory part of Product Variant view - #904 by @dominik-zeglen
- Add file attributes - #884 by @orzechdev
- Add shipping delivery days - #914 by @orzechdev
- Guard against non-staff users logging in - #947 by @jwm0
- Add reference attributes - #917 by @orzechdev
- Add product reference attributes - #948 by @orzechdev
- Drop descriptionJson and contentJson fields - #950 by @jwm0
- Add error tracking with Sentry adapter - #956 by @jwm0
- Add OAuth2 login with OpenID support - #963 by @orzechdev
- Add order and order line discounts and modal - #978 by @mmarkusik
- Fix no channels crash - #984 by @dominik-zeglen
- Update webhooks - #982 by @piotrgrundas
- Fix trigger form change when collections are being added to list of product collections - #987 by @gax97
- Add product variant webhooks - #1006 by @piotrgrundas
- Use default sort for search products list - #997 by @orzechdev
- Update CollectionBulkDelete error type - #1030 by @d-wysocki
- Remove mailing settings - #1027 by @dominik-zeglen
<<<<<<< HEAD
- Unconfirmed order manipulation - #967 by @tomaszszymanski129
=======
- Update schema to contain email plugin changes - #1029 by @dominik-zeglen
>>>>>>> 114476d6

# 2.11.1

- Support multiline text in plugin configuration secret field - #829 by @karolinakuzniewicz

## 2.11.0

- Add sku column to fulfillment cards - #538 by @dominik-zeglen
- Migrate product base price to variant prices - #555 by @orzechdev
- Migrate old notifications to the new ones - #587 by @AlicjaSzu
- Add background task manager - #574 by @dominik-zeglen
- Handle task failure and fix task duplication - #588 by @dominik-zeglen
- Move fragments to separate directory to avoid circular imports - #592 by @dominik-zeglen
- Add order invoices management - #570 by @orzechdev
- Add Cypress e2e runner - #584 by @krzysztofwolski
- create Apps - #599 by @AlicjaSzu
- Refactor authorization - #624 by @dominik-zeglen
- Fix minor bugs - #628 by @dominik-zeglen
- Add navigator button - #635 by @dominik-zeglen
- Update to newest schema - #638 by @dominik-zeglen
- Fix missing save button - #636 by @dominik-zeglen
- Fix user avatars - #639 by @dominik-zeglen
- Reset modal state after closing - #644 by @dominik-zeglen
- Fix incorrect messages - #643 by @dominik-zeglen
- Do not use devserver to run cypress tests - #650 by @dominik-zeglen
- Fix updating product that has no variants - #649 by @dominik-zeglen
- Update checkbox design - #651 by @dominik-zeglen
- Add warehouse choice - #646 by @dominik-zeglen
- Fix user management modal actions - #637 by @eaglesemanation
- Fix navigator button rendering on safari browser - #656 by @dominik-zeglen
- Use hooks instead of containers with render props in product mutations - #667 by @dominik-zeglen
- Add apps and permission groups to navigator - #678 by @dominik-zeglen
- Add metadata - #670 by @dominik-zeglen
- Update order history information - #680 by @dominik-zeglen
- Add metadata editor to creator views - #684 by @dominik-zeglen
- Update product visibility card component - #679 by @AlicjaSzu
- Update savebar design - #690 by @dominik-zeglen
- Add metadata to orders - #688 by @dominik-zeglen
- Add lazyload to locales - #692 by @eaglesemanation
- Fix not closed address update modal with two confirmations - #699 by @orzechdev
- Update schema with PositiveDecimal type - #695 by @AlicjaSzu
- Add error info when fetching taxes - #701 by @dominik-zeglen
- Fix return to previous page on screen size change - #710 by @orzechdev
- Fix updating order details on address change #711 - by @orzechdev
- Add no warehouses info when working with stock quantities #713 - by @orzechdev
- Add variants reordering possibility - #716 by @orzechdev
- Fix avatar change button - #719 by @orzechdev
- Add slug field to product, collection, category & page details (update and create) - #720 by @mmarkusik
- Allow product variant to be set as default - #721 by @tomaszszymanski129
- Change plural form of "informations" to "information" strings across the app #722 by @mmarkusik
- Fix misaligned rich text draft controls - #725 by @orzechdev
- Allow taxes to be configured per product - #728 by @dominik-zeglen
- Add default variant indicator for variant nav - #741 by @krzysztofwolski
- Fix style of product type attributes empty table - #744 by @orzechdev
- Fix order draft back button redirect - #753 by @orzechdev
- Add manage product types and attributes permission - #768 by @orzechdev
- Fix isPublished and isAvailable behaviour for products, collections and pages - #780 by @mmarkusik
- Add metadata editor to page views - #782 by @dominik-zeglen
- Add missing infinite scroll to searches - #793 by @dominik-zeglen
- Fix for fulfilling order when allocated quantity equals total quantity - #788 by @GrzegorzDerdak

## 2.10.1

- Add weight field and fix warehouse country selection - #597 by @dominik-zeglen
- Fix weight based rate update - #604 by @dominik-zeglen
- Add product export - #620 by @dominik-zeglen

## 2.10.0

- Fix minor bugs - #244 by @dominik-zeglen
- Fix tax settings updating - #243 by @dominik-zeglen
- Add secret fields in plugin configuration - #246 by @dominik-zeglen
- Fix subcategories pagination - #249 by @dominik-zeglen
- Update customer's details page design - #248 by @dominik-zeglen
- Use Apollo Hooks - #254 by @dominik-zeglen
- Fix disappearing products description - #259 by @dominik-zeglen
- Improve mobile appearance - #240 by @benekex2 and @dominik-zeglen
- Use searches as hooks instead of components - #262 by @dominik-zeglen
- Add navigator - #267 by @dominik-zeglen
- Fix voucher limit - #271 by @dominik-zeglen
- Allow multiple images to be uploaded - #277 by @dominik-zeglen
- Fix dropdown clickable areas - #281 by @dominik-zeglen
- Use eslint - #285 by @dominik-zeglen
- Enforce using "name" property in style hooks - #288 by @dominik-zeglen
- Add ability to reset own password - #289 by @dominik-zeglen
- Move mutation state to mutation - #297 by @dominik-zeglen
- Add table sorting - #292 by @dominik-zeglen
- Unify dialog handling - #296 by @dominik-zeglen
- Stop using deprecated fields - #357 by @dominik-zeglen
- Throw error when API_URI is not set - #375 by @dominik-zeglen
- Fix variant stock input - #377 by @dominik-zeglen
- Add filtering to views - #361 by @dominik-zeglen
- Do not render password change if authenticating - #378 by @dominik-zeglen
- Fix crash when one product is selected - #391 by @dominik-zeglen
- Improve product update form error handling - #392 by @dominik-zeglen
- Fix column picker errors - #393 by @dominik-zeglen
- Improve order filters - #396 by @dominik-zeglen
- Use structurized JSON files instead of PO - #403 by @dominik-zeglen
- Remove PO files from repo and update translations #409 by @dominik-zeglen
- Add optional chaining and explicitely return "Not found" page - #408 by @dominik-zeglen
- Do not store errors in form component - #410 by @dominik-zeglen
- Handle rich text editor content error - #395 by @dominik-zeglen
- Fix crashing views - #422 by @dominik-zeglen
- Add "Ready to capture" to the "Status" order filter - #430 by @dominik-zeglen
- Reset state after closing - #456 by @dominik-zeglen
- Password validation errors are not shown - #471 by @gabmartinez
- Reset pagination when guest change the sorting of the list - #474 by @gabmartinez
- Filter column ids before send it to GridAttributes operation - #476 by @gabmartinez
- Display Is Published column correctly in main Product Listing - #475 by @gabmartinez
- Add Permission Groups section - #406 by @krzysztofwolski
- Add warehouse management - #390 by @dominik-zeglen
- Fix minor visual bugs - #521 by @dominik-zeglen
- Handle session expiration - #520 by @dominik-zeglen
- Update product stock management to newest design - #515 by @dominik-zeglen
- Handle untracked products - #523 by @dominik-zeglen
- Display correct error if there were no graphql errors - #525 by @dominik-zeglen

## 2.0.0

- Add changelog and github issue/PR templates - #97 by @dominik-zeglen
- Update dependencies to suppress storybook build errors - #98 by @dominik-zeglen
- Fix configure menu section - #109 by @benekex2
- Add switch to make attribute available in product list as a column - #99 by @dominik-zeglen
- Add tc tags for E2E testing - #134 by @dominik-zeglen
- Use react-intl - #105 by @dominik-zeglen
- Add dynamic dashboard settings - #135 by @benekex2
- Fix plugins page translations - #141 by @benekex2
- Add attributes to column picker - #136 by @dominik-zeglen
- Fix table cell padding - #143 by @dominik-zeglen
- Add fallback locale - #153 by @dominik-zeglen
- Replace checkbox with switch component in "product type has variants" - #152 by @dominik-zeglen
- Add password reset flow - #147 by @dominik-zeglen
- Add support for multiple values in filters - #160 by @dominik-zeglen
- UI improvements - #166 by @benekex2
- Fix en locale matching - #165 by @dominik-zeglen
- Implement the Credential Management API - #158 by @patrys
- Add search bars - #172 by @dominik-zeglen
- Add sorting to product list - #173 by @dominik-zeglen
- Add Heroku integration - #175 by @bogdal
- Fix navigation - #182 by @benekex2
- Add testcafe tags to attributes, categories, collections and product types - #178 by @dominik-zeglen
- Fix input error style - #183 by @benekex2
- Fix product type selection - #189 by @dominik-zeglen
- Fix staff return link - #190 by @dominik-zeglen
- Allow sorting products by attribute - #180 by @dominik-zeglen
- Hide variants and attributes if product has none - #179 by @dominik-zeglen
- Add service account section - #188 by @dominik-zeglen
- Add webhook section - #206 by @benekex2
- Add variant creator - #177 by @dominik-zeglen
- Add git hooks - #209 by @dominik-zeglen
- Do not send customer invitation email - #211 by @dominik-zeglen
- Send address update mutation only once - #210 by @dominik-zeglen
- Update sale details design - #207 by @dominik-zeglen
- Improve autocomplete UX - #212 by @dominik-zeglen
- Fix empty attribute values - #218 by @dominik-zeglen
- Add language switch - #213 by @dominik-zeglen
- Fix copy - #223, #224 by @dominik-zeglen
- Fix ui improvements - #226 by @benekex2
- Fix attribute errors - #216 by @dominik-zeglen
- Fix column picker - #228 by @dominik-zeglen
- Add readonly mode - #229 by @dominik-zeglen
- Add mailing configuration - #222 by @dominik-zeglen
- Fix minor bugs - #230 by @dominik-zeglen
- Fix permission handling - #231 by @dominik-zeglen
- Use React.FC instead of deprecated React.StatelessComponent type - #245 by @dominik-zeglen
- Update @material-ui to v4 - #234 by @dominik-zeglen<|MERGE_RESOLUTION|>--- conflicted
+++ resolved
@@ -27,11 +27,8 @@
 - Use default sort for search products list - #997 by @orzechdev
 - Update CollectionBulkDelete error type - #1030 by @d-wysocki
 - Remove mailing settings - #1027 by @dominik-zeglen
-<<<<<<< HEAD
+- Update schema to contain email plugin changes - #1029 by @dominik-zeglen
 - Unconfirmed order manipulation - #967 by @tomaszszymanski129
-=======
-- Update schema to contain email plugin changes - #1029 by @dominik-zeglen
->>>>>>> 114476d6
 
 # 2.11.1
 
