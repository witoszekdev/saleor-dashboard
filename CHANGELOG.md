--- conflicted
+++ resolved
@@ -25,11 +25,8 @@
 - Fix trigger form change when collections are being added to list of product collections - #987 by @gax97
 - Add product variant webhooks - #1006 by @piotrgrundas
 - Use default sort for search products list - #997 by @orzechdev
-<<<<<<< HEAD
+- Update CollectionBulkDelete error type - #1030 by @d-wysocki
 - Unconfirmed order manipulation - #967 by @tomaszszymanski129
-=======
-- Update CollectionBulkDelete error type - #1030 by @d-wysocki
->>>>>>> c7e27fb3
 
 # 2.11.1
 
