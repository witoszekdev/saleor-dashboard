--- conflicted
+++ resolved
@@ -22,14 +22,11 @@
 - Reset modal state after closing - #644 by @dominik-zeglen
 - Fix incorrect messages - #643 by @dominik-zeglen
 - Do not use devserver to run cypress tests - #650 by @dominik-zeglen
-<<<<<<< HEAD
-- Fix navigator button rendering on safari browser - #656 by @dominik-zeglen
-=======
 - Fix updating product that has no variants - #649 by @dominik-zeglen
 - Update checkbox design - #651 by @dominik-zeglen
 - Add warehouse choice - #646 by @dominik-zeglen
 - Fix user management modal actions - #637 by @eaglesemanation
->>>>>>> ef967eb5
+- Fix navigator button rendering on safari browser - #656 by @dominik-zeglen
 
 ## 2.10.1
 
