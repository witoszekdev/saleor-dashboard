# Changelog

All notable, unreleased changes to this project will be documented in this file. For the released changes, please visit the [Releases](https://github.com/mirumee/saleor-dashboard/releases) page.

## [Unreleased]

- Add changelog and github issue/PR templates - #97 by @dominik-zeglen
- Update dependencies to suppress storybook build errors - #98 by @dominik-zeglen
- Fix configure menu section - #109 by @benekex2
- Add switch to make attribute available in product list as a column - #99 by @dominik-zeglen
- Add tc tags for E2E testing - #134 by @dominik-zeglen
- Use react-intl - #105 by @dominik-zeglen
- Add dynamic dashboard settings - #135 by @benekex2
- Fix plugins page translations - #141 by @benekex2
- Add attributes to column picker - #136 by @dominik-zeglen
- Fix table cell padding - #143 by @dominik-zeglen
- Add fallback locale - #153 by @dominik-zeglen
- Replace checkbox with switch component in "product type has variants" - #152 by @dominik-zeglen
- Add password reset flow - #147 by @dominik-zeglen
- Add support for multiple values in filters - #160 by @dominik-zeglen
- UI improvements - #166 by @benekex2
- Fix en locale matching - #165 by @dominik-zeglen
- Implement the Credential Management API - #158 by @patrys
- Add search bars - #172 by @dominik-zeglen
- Add sorting to product list - #173 by @dominik-zeglen
- Add Heroku integration - #175 by @bogdal
- Fix navigation - #182 by @benekex2
- Add testcafe tags to attributes, categories, collections and product types - #178 by @dominik-zeglen
- Fix input error style - #183 by @benekex2
- Fix product type selection - #189 by @dominik-zeglen
- Fix staff return link - #190 by @dominik-zeglen
- Allow sorting products by attribute - #180 by @dominik-zeglen
- Hide variants and attributes if product has none - #179 by @dominik-zeglen
- Add service account section - #188 by @dominik-zeglen
- Add webhook section - #206 by @benekex2
- Add variant creator - #177 by @dominik-zeglen
- Add git hooks - #209 by @dominik-zeglen
- Do not send customer invitation email - #211 by @dominik-zeglen
- Send address update mutation only once - #210 by @dominik-zeglen
- Update sale details design - #207 by @dominik-zeglen
- Improve autocomplete UX - #212 by @dominik-zeglen
<<<<<<< HEAD
- Fix empty attribute values - #218 by @dominik-zeglen
=======
>>>>>>> 12dcda20
<|MERGE_RESOLUTION|>--- conflicted
+++ resolved
@@ -39,7 +39,4 @@
 - Send address update mutation only once - #210 by @dominik-zeglen
 - Update sale details design - #207 by @dominik-zeglen
 - Improve autocomplete UX - #212 by @dominik-zeglen
-<<<<<<< HEAD
-- Fix empty attribute values - #218 by @dominik-zeglen
-=======
->>>>>>> 12dcda20
+- Fix empty attribute values - #218 by @dominik-zeglen