--- conflicted
+++ resolved
@@ -41,8 +41,5 @@
 - Improve autocomplete UX - #212 by @dominik-zeglen
 - Fix empty attribute values - #218 by @dominik-zeglen
 - Add language switch - #213 by @dominik-zeglen
-<<<<<<< HEAD
-- Fix attribute errors - #216 by @dominik-zeglen
-=======
 - Fix copy - #223, #224 by @dominik-zeglen
->>>>>>> 3b6044d8
+- Fix attribute errors - #216 by @dominik-zeglen