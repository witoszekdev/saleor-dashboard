# Changelog

All notable, unreleased changes to this project will be documented in this file. For the released changes, please visit the [Releases](https://github.com/mirumee/saleor-dashboard/releases) page.

## [Unreleased]

- Add changelog and github issue/PR templates - #97 by @dominik-zeglen
- Update dependencies to suppress storybook build errors - #98 by @dominik-zeglen
- Fix configure menu section - #109 by @benekex2
- Add switch to make attribute available in product list as a column - #99 by @dominik-zeglen
- Add tc tags for E2E testing - #134 by @dominik-zeglen
- Use react-intl - #105 by @dominik-zeglen
- Add dynamic dashboard settings - #135 by @benekex2
- Fix plugins page translations - #141 by @benekex2
- Add attributes to column picker - #136 by @dominik-zeglen
- Fix table cell padding - #143 by @dominik-zeglen
- Add fallback locale - #153 by @dominik-zeglen
- Replace checkbox with switch component in "product type has variants" - #152 by @dominik-zeglen
- Add password reset flow - #147 by @dominik-zeglen
- Add support for multiple values in filters - #160 by @dominik-zeglen
- UI improvements - #166 by @benekex2
- Fix en locale matching - #165 by @dominik-zeglen
- Implement the Credential Management API - #158 by @patrys
- Add search bars - #172 by @dominik-zeglen
- Add sorting to product list - #173 by @dominik-zeglen
- Add Heroku integration - #175 by @bogdal
- Fix navigation - #182 by @benekex2
- Add testcafe tags to attributes, categories, collections and product types - #178 by @dominik-zeglen
- Fix input error style - #183 by @benekex2
<<<<<<< HEAD
- Fix product type selection - #189 by @dominik-zeglen
=======
- Fix staff return link - #190 by @dominik-zeglen
>>>>>>> e8d14fa3
<|MERGE_RESOLUTION|>--- conflicted
+++ resolved
@@ -27,8 +27,5 @@
 - Fix navigation - #182 by @benekex2
 - Add testcafe tags to attributes, categories, collections and product types - #178 by @dominik-zeglen
 - Fix input error style - #183 by @benekex2
-<<<<<<< HEAD
 - Fix product type selection - #189 by @dominik-zeglen
-=======
-- Fix staff return link - #190 by @dominik-zeglen
->>>>>>> e8d14fa3
+- Fix staff return link - #190 by @dominik-zeglen