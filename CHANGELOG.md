# Changelog

All notable, unreleased changes to this project will be documented in this file. For the released changes, please visit the [Releases](https://github.com/mirumee/saleor-dashboard/releases) page.

## [Unreleased]

- Fix minor bugs - #244 by @dominik-zeglen
- Fix tax settings updating - #243 by @dominik-zeglen
- Add secret fields in plugin configuration - #246 by @dominik-zeglen
- Fix subcategories pagination - #249 by @dominik-zeglen
- Update customer's details page design - #248 by @dominik-zeglen
- Use Apollo Hooks - #254 by @dominik-zeglen
- Fix disappearing products description - #259 by @dominik-zeglen
- Improve mobile appearance - #240 by @benekex2 and @dominik-zeglen
- Use searches as hooks instead of components - #262 by @dominik-zeglen
- Add navigator - #267 by @dominik-zeglen
- Fix voucher limit - #271 by @dominik-zeglen
- Allow multiple images to be uploaded - #277 by @dominik-zeglen
- Fix dropdown clickable areas - #281 by @dominik-zeglen
- Use eslint - #285 by @dominik-zeglen
- Enforce using "name" property in style hooks - #288 by @dominik-zeglen
- Add ability to reset own password - #289 by @dominik-zeglen
- Move mutation state to mutation - #297 by @dominik-zeglen
- Add table sorting - #292 by @dominik-zeglen
- Unify dialog handling - #296 by @dominik-zeglen
- Stop using deprecated fields - #357 by @dominik-zeglen
- Throw error when API_URI is not set - #375 by @dominik-zeglen
- Fix variant stock input - #377 by @dominik-zeglen
- Add filtering to views - #361 by @dominik-zeglen
- Do not render password change if authenticating - #378 by @dominik-zeglen
<<<<<<< HEAD
- Improve product update form error handling - #392 by @dominik-zeglen
=======
- Fix crash when one product is selected - #391 by @dominik-zeglen
>>>>>>> 7790fef8

## 2.0.0

- Add changelog and github issue/PR templates - #97 by @dominik-zeglen
- Update dependencies to suppress storybook build errors - #98 by @dominik-zeglen
- Fix configure menu section - #109 by @benekex2
- Add switch to make attribute available in product list as a column - #99 by @dominik-zeglen
- Add tc tags for E2E testing - #134 by @dominik-zeglen
- Use react-intl - #105 by @dominik-zeglen
- Add dynamic dashboard settings - #135 by @benekex2
- Fix plugins page translations - #141 by @benekex2
- Add attributes to column picker - #136 by @dominik-zeglen
- Fix table cell padding - #143 by @dominik-zeglen
- Add fallback locale - #153 by @dominik-zeglen
- Replace checkbox with switch component in "product type has variants" - #152 by @dominik-zeglen
- Add password reset flow - #147 by @dominik-zeglen
- Add support for multiple values in filters - #160 by @dominik-zeglen
- UI improvements - #166 by @benekex2
- Fix en locale matching - #165 by @dominik-zeglen
- Implement the Credential Management API - #158 by @patrys
- Add search bars - #172 by @dominik-zeglen
- Add sorting to product list - #173 by @dominik-zeglen
- Add Heroku integration - #175 by @bogdal
- Fix navigation - #182 by @benekex2
- Add testcafe tags to attributes, categories, collections and product types - #178 by @dominik-zeglen
- Fix input error style - #183 by @benekex2
- Fix product type selection - #189 by @dominik-zeglen
- Fix staff return link - #190 by @dominik-zeglen
- Allow sorting products by attribute - #180 by @dominik-zeglen
- Hide variants and attributes if product has none - #179 by @dominik-zeglen
- Add service account section - #188 by @dominik-zeglen
- Add webhook section - #206 by @benekex2
- Add variant creator - #177 by @dominik-zeglen
- Add git hooks - #209 by @dominik-zeglen
- Do not send customer invitation email - #211 by @dominik-zeglen
- Send address update mutation only once - #210 by @dominik-zeglen
- Update sale details design - #207 by @dominik-zeglen
- Improve autocomplete UX - #212 by @dominik-zeglen
- Fix empty attribute values - #218 by @dominik-zeglen
- Add language switch - #213 by @dominik-zeglen
- Fix copy - #223, #224 by @dominik-zeglen
- Fix ui improvements - #226 by @benekex2
- Fix attribute errors - #216 by @dominik-zeglen
- Fix column picker - #228 by @dominik-zeglen
- Add readonly mode - #229 by @dominik-zeglen
- Add mailing configuration - #222 by @dominik-zeglen
- Fix minor bugs - #230 by @dominik-zeglen
- Fix permission handling - #231 by @dominik-zeglen
- Use React.FC instead of deprecated React.StatelessComponent type - #245 by @dominik-zeglen
- Update @material-ui to v4 - #234 by @dominik-zeglen<|MERGE_RESOLUTION|>--- conflicted
+++ resolved
@@ -28,11 +28,8 @@
 - Fix variant stock input - #377 by @dominik-zeglen
 - Add filtering to views - #361 by @dominik-zeglen
 - Do not render password change if authenticating - #378 by @dominik-zeglen
-<<<<<<< HEAD
+- Fix crash when one product is selected - #391 by @dominik-zeglen
 - Improve product update form error handling - #392 by @dominik-zeglen
-=======
-- Fix crash when one product is selected - #391 by @dominik-zeglen
->>>>>>> 7790fef8
 
 ## 2.0.0
 
