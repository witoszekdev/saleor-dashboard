# Changelog

All notable, unreleased changes to this project will be documented in this file. For the released changes, please visit the [Releases](https://github.com/mirumee/saleor-dashboard/releases) page.

## [Unreleased]

<<<<<<< HEAD
=======
- Add sku column to fulfillment cards - #538 by @dominik-zeglen
- Migrate product base price to variant prices - #555 by @orzechdev
- Migrate old notifications to the new ones - #587 by @AlicjaSzu
- Add background task manager - #574 by @dominik-zeglen
- Handle task failure and fix task duplication - #588 by @dominik-zeglen
- Move fragments to separate directory to avoid circular imports - #592 by @dominik-zeglen
- Add order invoices management - #570 by @orzechdev
- Add Cypress e2e runner - #584 by @krzysztofwolski
- create Apps - #599 by @AlicjaSzu
- Refactor authorization - #624 by @dominik-zeglen
- Fix minor bugs - #628 by @dominik-zeglen
- Add navigator button - #635 by @dominik-zeglen
- Update to newest schema - #638 by @dominik-zeglen
- Fix missing save button - #636 by @dominik-zeglen
- Fix user avatars - #639 by @dominik-zeglen
- Reset modal state after closing - #644 by @dominik-zeglen
- Fix incorrect messages - #643 by @dominik-zeglen
- Do not use devserver to run cypress tests - #650 by @dominik-zeglen
- Fix updating product that has no variants - #649 by @dominik-zeglen
- Update checkbox design - #651 by @dominik-zeglen
- Add warehouse choice - #646 by @dominik-zeglen
- Fix user management modal actions - #637 by @eaglesemanation
- Fix navigator button rendering on safari browser - #656 by @dominik-zeglen
- Use hooks instead of containers with render props in product mutations - #667 by @dominik-zeglen
- Add apps and permission groups to navigator - #678 by @dominik-zeglen
- Add metadata - #670 by @dominik-zeglen
- Update order history information - #680 by @dominik-zeglen
- Add metadata editor to creator views - #684 by @dominik-zeglen
- Update product visibility card component - #679 by @AlicjaSzu
- Update savebar design - #690 by @dominik-zeglen
- Add metadata to orders - #688 by @dominik-zeglen
- Add lazyload to locales - #692 by @eaglesemanation
- Fix not closed address update modal with two confirmations - #699 by @orzechdev
- Update schema with PositiveDecimal type - #695 by @AlicjaSzu
- Restyle side menu - #697 by @dominik-zeglen
- Add error info when fetching taxes - #701 by @dominik-zeglen

>>>>>>> 2f84747d
## 2.10.1

- Add weight field and fix warehouse country selection - #597 by @dominik-zeglen
- Fix weight based rate update - #604 by @dominik-zeglen
<<<<<<< HEAD
=======
- Add product export - #620 by @dominik-zeglen
>>>>>>> 2f84747d

## 2.10.0

- Fix minor bugs - #244 by @dominik-zeglen
- Fix tax settings updating - #243 by @dominik-zeglen
- Add secret fields in plugin configuration - #246 by @dominik-zeglen
- Fix subcategories pagination - #249 by @dominik-zeglen
- Update customer's details page design - #248 by @dominik-zeglen
- Use Apollo Hooks - #254 by @dominik-zeglen
- Fix disappearing products description - #259 by @dominik-zeglen
- Improve mobile appearance - #240 by @benekex2 and @dominik-zeglen
- Use searches as hooks instead of components - #262 by @dominik-zeglen
- Add navigator - #267 by @dominik-zeglen
- Fix voucher limit - #271 by @dominik-zeglen
- Allow multiple images to be uploaded - #277 by @dominik-zeglen
- Fix dropdown clickable areas - #281 by @dominik-zeglen
- Use eslint - #285 by @dominik-zeglen
- Enforce using "name" property in style hooks - #288 by @dominik-zeglen
- Add ability to reset own password - #289 by @dominik-zeglen
- Move mutation state to mutation - #297 by @dominik-zeglen
- Add table sorting - #292 by @dominik-zeglen
- Unify dialog handling - #296 by @dominik-zeglen
- Stop using deprecated fields - #357 by @dominik-zeglen
- Throw error when API_URI is not set - #375 by @dominik-zeglen
- Fix variant stock input - #377 by @dominik-zeglen
- Add filtering to views - #361 by @dominik-zeglen
- Do not render password change if authenticating - #378 by @dominik-zeglen
- Fix crash when one product is selected - #391 by @dominik-zeglen
- Improve product update form error handling - #392 by @dominik-zeglen
- Fix column picker errors - #393 by @dominik-zeglen
- Improve order filters - #396 by @dominik-zeglen
- Use structurized JSON files instead of PO - #403 by @dominik-zeglen
- Remove PO files from repo and update translations #409 by @dominik-zeglen
- Add optional chaining and explicitely return "Not found" page - #408 by @dominik-zeglen
- Do not store errors in form component - #410 by @dominik-zeglen
- Handle rich text editor content error - #395 by @dominik-zeglen
- Fix crashing views - #422 by @dominik-zeglen
- Add "Ready to capture" to the "Status" order filter - #430 by @dominik-zeglen
- Reset state after closing - #456 by @dominik-zeglen
- Password validation errors are not shown - #471 by @gabmartinez
- Reset pagination when guest change the sorting of the list - #474 by @gabmartinez
- Filter column ids before send it to GridAttributes operation - #476 by @gabmartinez
- Display Is Published column correctly in main Product Listing - #475 by @gabmartinez
- Add Permission Groups section - #406 by @krzysztofwolski
- Add warehouse management - #390 by @dominik-zeglen
- Fix minor visual bugs - #521 by @dominik-zeglen
- Handle session expiration - #520 by @dominik-zeglen
- Update product stock management to newest design - #515 by @dominik-zeglen
- Handle untracked products - #523 by @dominik-zeglen
- Display correct error if there were no graphql errors - #525 by @dominik-zeglen
- Fix updating order details on address change #711 - by @orzechdev

## 2.0.0

- Add changelog and github issue/PR templates - #97 by @dominik-zeglen
- Update dependencies to suppress storybook build errors - #98 by @dominik-zeglen
- Fix configure menu section - #109 by @benekex2
- Add switch to make attribute available in product list as a column - #99 by @dominik-zeglen
- Add tc tags for E2E testing - #134 by @dominik-zeglen
- Use react-intl - #105 by @dominik-zeglen
- Add dynamic dashboard settings - #135 by @benekex2
- Fix plugins page translations - #141 by @benekex2
- Add attributes to column picker - #136 by @dominik-zeglen
- Fix table cell padding - #143 by @dominik-zeglen
- Add fallback locale - #153 by @dominik-zeglen
- Replace checkbox with switch component in "product type has variants" - #152 by @dominik-zeglen
- Add password reset flow - #147 by @dominik-zeglen
- Add support for multiple values in filters - #160 by @dominik-zeglen
- UI improvements - #166 by @benekex2
- Fix en locale matching - #165 by @dominik-zeglen
- Implement the Credential Management API - #158 by @patrys
- Add search bars - #172 by @dominik-zeglen
- Add sorting to product list - #173 by @dominik-zeglen
- Add Heroku integration - #175 by @bogdal
- Fix navigation - #182 by @benekex2
- Add testcafe tags to attributes, categories, collections and product types - #178 by @dominik-zeglen
- Fix input error style - #183 by @benekex2
- Fix product type selection - #189 by @dominik-zeglen
- Fix staff return link - #190 by @dominik-zeglen
- Allow sorting products by attribute - #180 by @dominik-zeglen
- Hide variants and attributes if product has none - #179 by @dominik-zeglen
- Add service account section - #188 by @dominik-zeglen
- Add webhook section - #206 by @benekex2
- Add variant creator - #177 by @dominik-zeglen
- Add git hooks - #209 by @dominik-zeglen
- Do not send customer invitation email - #211 by @dominik-zeglen
- Send address update mutation only once - #210 by @dominik-zeglen
- Update sale details design - #207 by @dominik-zeglen
- Improve autocomplete UX - #212 by @dominik-zeglen
- Fix empty attribute values - #218 by @dominik-zeglen
- Add language switch - #213 by @dominik-zeglen
- Fix copy - #223, #224 by @dominik-zeglen
- Fix ui improvements - #226 by @benekex2
- Fix attribute errors - #216 by @dominik-zeglen
- Fix column picker - #228 by @dominik-zeglen
- Add readonly mode - #229 by @dominik-zeglen
- Add mailing configuration - #222 by @dominik-zeglen
- Fix minor bugs - #230 by @dominik-zeglen
- Fix permission handling - #231 by @dominik-zeglen
- Use React.FC instead of deprecated React.StatelessComponent type - #245 by @dominik-zeglen
- Update @material-ui to v4 - #234 by @dominik-zeglen<|MERGE_RESOLUTION|>--- conflicted
+++ resolved
@@ -4,8 +4,6 @@
 
 ## [Unreleased]
 
-<<<<<<< HEAD
-=======
 - Add sku column to fulfillment cards - #538 by @dominik-zeglen
 - Migrate product base price to variant prices - #555 by @orzechdev
 - Migrate old notifications to the new ones - #587 by @AlicjaSzu
@@ -43,15 +41,11 @@
 - Restyle side menu - #697 by @dominik-zeglen
 - Add error info when fetching taxes - #701 by @dominik-zeglen
 
->>>>>>> 2f84747d
 ## 2.10.1
 
 - Add weight field and fix warehouse country selection - #597 by @dominik-zeglen
 - Fix weight based rate update - #604 by @dominik-zeglen
-<<<<<<< HEAD
-=======
 - Add product export - #620 by @dominik-zeglen
->>>>>>> 2f84747d
 
 ## 2.10.0
 
