--- conflicted
+++ resolved
@@ -43,11 +43,8 @@
 - Fix return to previous page on screen size change - #710 by @orzechdev
 - Add variants reordering possibility - #716 by @orzechdev
 - Fix avatar change button - #719 by @orzechdev
-<<<<<<< HEAD
 - Add slug field to product, collection, category & page details (update and create) - #720 by @mmarkusik
-=======
 - Allow product variant to be set as default - #721 by @tomaszszymanski129
->>>>>>> 4cecf238
 - Change plural form of "informations" to "information" strings across the app #722 by @mmarkusik
 - Fix misaligned rich text draft controls - #725 by @orzechdev
 
