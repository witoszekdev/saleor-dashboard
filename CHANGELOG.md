# Changelog

All notable, unreleased changes to this project will be documented in this file. For the released changes, please visit the [Releases](https://github.com/mirumee/saleor-dashboard/releases) page.

## [Unreleased]

- Add changelog and github issue/PR templates - #97 by @dominik-zeglen
- Update dependencies to suppress storybook build errors - #98 by @dominik-zeglen
- Fix configure menu section - #109 by @benekex2
- Add switch to make attribute available in product list as a column - #99 by @dominik-zeglen
- Add tc tags for E2E testing - #134 by @dominik-zeglen
- Use react-intl - #105 by @dominik-zeglen
- Add dynamic dashboard settings - #135 by @benekex2
- Fix plugins page translations - #141 by @benekex2
- Add attributes to column picker - #136 by @dominik-zeglen
- Fix table cell padding - #143 by @dominik-zeglen
- Add fallback locale - #153 by @dominik-zeglen
- Replace checkbox with switch component in "product type has variants" - #152 by @dominik-zeglen
- Add password reset flow - #147 by @dominik-zeglen
- Add support for multiple values in filters - #160 by @dominik-zeglen
- UI improvements - #166 by @benekex2
- Fix en locale matching - #165 by @dominik-zeglen
- Implement the Credential Management API - #158 by @patrys
- Add search bars - #172 by @dominik-zeglen
- Add sorting to product list - #173 by @dominik-zeglen
- Add Heroku integration - #175 by @bogdal
- Fix navigation - #182 by @benekex2
- Add testcafe tags to attributes, categories, collections and product types - #178 by @dominik-zeglen
- Fix input error style - #183 by @benekex2
- Fix product type selection - #189 by @dominik-zeglen
- Fix staff return link - #190 by @dominik-zeglen
- Allow sorting products by attribute - #180 by @dominik-zeglen
- Hide variants and attributes if product has none - #179 by @dominik-zeglen
- Add service account section - #188 by @dominik-zeglen
- Add webhook section - #206 by @benekex2
- Add variant creator - #177 by @dominik-zeglen
- Add git hooks - #209 by @dominik-zeglen
- Do not send customer invitation email - #211 by @dominik-zeglen
- Send address update mutation only once - #210 by @dominik-zeglen
- Update sale details design - #207 by @dominik-zeglen
- Improve autocomplete UX - #212 by @dominik-zeglen
- Fix empty attribute values - #218 by @dominik-zeglen
- Add language switch - #213 by @dominik-zeglen
- Fix copy - #223, #224 by @dominik-zeglen
<<<<<<< HEAD
- Fix attribute errors - #216 by @dominik-zeglen
- Add readonly mode - #229 by @dominik-zeglen
=======
- Fix ui improvements - #226 by @benekex2
- Fix attribute errors - #216 by @dominik-zeglen
- Fix column picker - #228 by @dominik-zeglen
>>>>>>> 6bf33eb7
<|MERGE_RESOLUTION|>--- conflicted
+++ resolved
@@ -42,11 +42,7 @@
 - Fix empty attribute values - #218 by @dominik-zeglen
 - Add language switch - #213 by @dominik-zeglen
 - Fix copy - #223, #224 by @dominik-zeglen
-<<<<<<< HEAD
-- Fix attribute errors - #216 by @dominik-zeglen
-- Add readonly mode - #229 by @dominik-zeglen
-=======
 - Fix ui improvements - #226 by @benekex2
 - Fix attribute errors - #216 by @dominik-zeglen
 - Fix column picker - #228 by @dominik-zeglen
->>>>>>> 6bf33eb7
+- Add readonly mode - #229 by @dominik-zeglen