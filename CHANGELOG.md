--- conflicted
+++ resolved
@@ -24,11 +24,8 @@
 - Add search bars - #172 by @dominik-zeglen
 - Add sorting to product list - #173 by @dominik-zeglen
 - Add Heroku integration - #175 by @bogdal
-<<<<<<< HEAD
-- Allow sorting products by attribute - #180 by @dominik-zeglen
-=======
 - Fix navigation - #182 by @benekex2
 - Add testcafe tags to attributes, categories, collections and product types - #178 by @dominik-zeglen
 - Fix input error style - #183 by @benekex2
 - Fix staff return link - #190 by @dominik-zeglen
->>>>>>> e8d14fa3
+- Allow sorting products by attribute - #180 by @dominik-zeglen