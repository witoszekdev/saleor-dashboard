--- conflicted
+++ resolved
@@ -42,8 +42,5 @@
 - Fix empty attribute values - #218 by @dominik-zeglen
 - Add language switch - #213 by @dominik-zeglen
 - Fix copy - #223, #224 by @dominik-zeglen
-<<<<<<< HEAD
 - Fix ui improvements - #226 by @benekex2
-=======
 - Fix attribute errors - #216 by @dominik-zeglen
->>>>>>> 75956163
