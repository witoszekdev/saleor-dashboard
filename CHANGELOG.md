# Changelog

All notable, unreleased changes to this project will be documented in this file. For the released changes, please visit the [Releases](https://github.com/mirumee/saleor-dashboard/releases) page.

## [Unreleased]

- Add sku column to fulfillment cards - #538 by @dominik-zeglen
- Migrate product base price to variant prices - #555 by @orzechdev
- Migrate old notifications to the new ones - #587 by @AlicjaSzu
- Add background task manager - #574 by @dominik-zeglen
- Handle task failure and fix task duplication - #588 by @dominik-zeglen
- Move fragments to separate directory to avoid circular imports - #592 by @dominik-zeglen
- Add order invoices management - #570 by @orzechdev
- Add Cypress e2e runner - #584 by @krzysztofwolski
- create Apps - #599 by @AlicjaSzu
- Refactor authorization - #624 by @dominik-zeglen
- Fix minor bugs - #628 by @dominik-zeglen
- Add navigator button - #635 by @dominik-zeglen
- Update to newest schema - #638 by @dominik-zeglen
- Fix missing save button - #636 by @dominik-zeglen
- Fix user avatars - #639 by @dominik-zeglen
- Reset modal state after closing - #644 by @dominik-zeglen
- Fix incorrect messages - #643 by @dominik-zeglen
- Do not use devserver to run cypress tests - #650 by @dominik-zeglen
- Fix updating product that has no variants - #649 by @dominik-zeglen
- Update checkbox design - #651 by @dominik-zeglen
- Add warehouse choice - #646 by @dominik-zeglen
- Fix user management modal actions - #637 by @eaglesemanation
- Fix navigator button rendering on safari browser - #656 by @dominik-zeglen
- Use hooks instead of containers with render props in product mutations - #667 by @dominik-zeglen
- Add apps and permission groups to navigator - #678 by @dominik-zeglen
- Add metadata - #670 by @dominik-zeglen
<<<<<<< HEAD
- Add metadata editor to creator views - #684 by @dominik-zeglen
=======
- Update order history information - #680 by @dominik-zeglen
>>>>>>> f5d3d012

## 2.10.1

- Add weight field and fix warehouse country selection - #597 by @dominik-zeglen
- Fix weight based rate update - #604 by @dominik-zeglen
- Add product export - #620 by @dominik-zeglen

## 2.10.0

- Fix minor bugs - #244 by @dominik-zeglen
- Fix tax settings updating - #243 by @dominik-zeglen
- Add secret fields in plugin configuration - #246 by @dominik-zeglen
- Fix subcategories pagination - #249 by @dominik-zeglen
- Update customer's details page design - #248 by @dominik-zeglen
- Use Apollo Hooks - #254 by @dominik-zeglen
- Fix disappearing products description - #259 by @dominik-zeglen
- Improve mobile appearance - #240 by @benekex2 and @dominik-zeglen
- Use searches as hooks instead of components - #262 by @dominik-zeglen
- Add navigator - #267 by @dominik-zeglen
- Fix voucher limit - #271 by @dominik-zeglen
- Allow multiple images to be uploaded - #277 by @dominik-zeglen
- Fix dropdown clickable areas - #281 by @dominik-zeglen
- Use eslint - #285 by @dominik-zeglen
- Enforce using "name" property in style hooks - #288 by @dominik-zeglen
- Add ability to reset own password - #289 by @dominik-zeglen
- Move mutation state to mutation - #297 by @dominik-zeglen
- Add table sorting - #292 by @dominik-zeglen
- Unify dialog handling - #296 by @dominik-zeglen
- Stop using deprecated fields - #357 by @dominik-zeglen
- Throw error when API_URI is not set - #375 by @dominik-zeglen
- Fix variant stock input - #377 by @dominik-zeglen
- Add filtering to views - #361 by @dominik-zeglen
- Do not render password change if authenticating - #378 by @dominik-zeglen
- Fix crash when one product is selected - #391 by @dominik-zeglen
- Improve product update form error handling - #392 by @dominik-zeglen
- Fix column picker errors - #393 by @dominik-zeglen
- Improve order filters - #396 by @dominik-zeglen
- Use structurized JSON files instead of PO - #403 by @dominik-zeglen
- Remove PO files from repo and update translations #409 by @dominik-zeglen
- Add optional chaining and explicitely return "Not found" page - #408 by @dominik-zeglen
- Do not store errors in form component - #410 by @dominik-zeglen
- Handle rich text editor content error - #395 by @dominik-zeglen
- Fix crashing views - #422 by @dominik-zeglen
- Add "Ready to capture" to the "Status" order filter - #430 by @dominik-zeglen
- Reset state after closing - #456 by @dominik-zeglen
- Password validation errors are not shown - #471 by @gabmartinez
- Reset pagination when guest change the sorting of the list - #474 by @gabmartinez
- Filter column ids before send it to GridAttributes operation - #476 by @gabmartinez
- Display Is Published column correctly in main Product Listing - #475 by @gabmartinez
- Add Permission Groups section - #406 by @krzysztofwolski
- Add warehouse management - #390 by @dominik-zeglen
- Fix minor visual bugs - #521 by @dominik-zeglen
- Handle session expiration - #520 by @dominik-zeglen
- Update product stock management to newest design - #515 by @dominik-zeglen
- Handle untracked products - #523 by @dominik-zeglen
- Display correct error if there were no graphql errors - #525 by @dominik-zeglen

## 2.0.0

- Add changelog and github issue/PR templates - #97 by @dominik-zeglen
- Update dependencies to suppress storybook build errors - #98 by @dominik-zeglen
- Fix configure menu section - #109 by @benekex2
- Add switch to make attribute available in product list as a column - #99 by @dominik-zeglen
- Add tc tags for E2E testing - #134 by @dominik-zeglen
- Use react-intl - #105 by @dominik-zeglen
- Add dynamic dashboard settings - #135 by @benekex2
- Fix plugins page translations - #141 by @benekex2
- Add attributes to column picker - #136 by @dominik-zeglen
- Fix table cell padding - #143 by @dominik-zeglen
- Add fallback locale - #153 by @dominik-zeglen
- Replace checkbox with switch component in "product type has variants" - #152 by @dominik-zeglen
- Add password reset flow - #147 by @dominik-zeglen
- Add support for multiple values in filters - #160 by @dominik-zeglen
- UI improvements - #166 by @benekex2
- Fix en locale matching - #165 by @dominik-zeglen
- Implement the Credential Management API - #158 by @patrys
- Add search bars - #172 by @dominik-zeglen
- Add sorting to product list - #173 by @dominik-zeglen
- Add Heroku integration - #175 by @bogdal
- Fix navigation - #182 by @benekex2
- Add testcafe tags to attributes, categories, collections and product types - #178 by @dominik-zeglen
- Fix input error style - #183 by @benekex2
- Fix product type selection - #189 by @dominik-zeglen
- Fix staff return link - #190 by @dominik-zeglen
- Allow sorting products by attribute - #180 by @dominik-zeglen
- Hide variants and attributes if product has none - #179 by @dominik-zeglen
- Add service account section - #188 by @dominik-zeglen
- Add webhook section - #206 by @benekex2
- Add variant creator - #177 by @dominik-zeglen
- Add git hooks - #209 by @dominik-zeglen
- Do not send customer invitation email - #211 by @dominik-zeglen
- Send address update mutation only once - #210 by @dominik-zeglen
- Update sale details design - #207 by @dominik-zeglen
- Improve autocomplete UX - #212 by @dominik-zeglen
- Fix empty attribute values - #218 by @dominik-zeglen
- Add language switch - #213 by @dominik-zeglen
- Fix copy - #223, #224 by @dominik-zeglen
- Fix ui improvements - #226 by @benekex2
- Fix attribute errors - #216 by @dominik-zeglen
- Fix column picker - #228 by @dominik-zeglen
- Add readonly mode - #229 by @dominik-zeglen
- Add mailing configuration - #222 by @dominik-zeglen
- Fix minor bugs - #230 by @dominik-zeglen
- Fix permission handling - #231 by @dominik-zeglen
- Use React.FC instead of deprecated React.StatelessComponent type - #245 by @dominik-zeglen
- Update @material-ui to v4 - #234 by @dominik-zeglen<|MERGE_RESOLUTION|>--- conflicted
+++ resolved
@@ -30,11 +30,8 @@
 - Use hooks instead of containers with render props in product mutations - #667 by @dominik-zeglen
 - Add apps and permission groups to navigator - #678 by @dominik-zeglen
 - Add metadata - #670 by @dominik-zeglen
-<<<<<<< HEAD
+- Update order history information - #680 by @dominik-zeglen
 - Add metadata editor to creator views - #684 by @dominik-zeglen
-=======
-- Update order history information - #680 by @dominik-zeglen
->>>>>>> f5d3d012
 
 ## 2.10.1
 
