--- conflicted
+++ resolved
@@ -16,11 +16,8 @@
 - Add navigator - #267 by @dominik-zeglen
 - Fix voucher limit - #271 by @dominik-zeglen
 - Allow multiple images to be uploaded - #277 by @dominik-zeglen
-<<<<<<< HEAD
+- Fix dropdown clickable areas - #281 by @dominik-zeglen
 - Use eslint - #285 by @dominik-zeglen
-=======
-- Fix dropdown clickable areas - #281 by @dominik-zeglen
->>>>>>> 20cf7f12
 
 ## 2.0.0
 
