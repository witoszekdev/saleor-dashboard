# Changelog

All notable, unreleased changes to this project will be documented in this file. For the released changes, please visit the [Releases](https://github.com/mirumee/saleor-dashboard/releases) page.

## [Unreleased]

## 2.10.0

- Fix minor bugs - #244 by @dominik-zeglen
- Fix tax settings updating - #243 by @dominik-zeglen
- Add secret fields in plugin configuration - #246 by @dominik-zeglen
- Fix subcategories pagination - #249 by @dominik-zeglen
- Update customer's details page design - #248 by @dominik-zeglen
- Use Apollo Hooks - #254 by @dominik-zeglen
- Fix disappearing products description - #259 by @dominik-zeglen
- Improve mobile appearance - #240 by @benekex2 and @dominik-zeglen
- Use searches as hooks instead of components - #262 by @dominik-zeglen
- Add navigator - #267 by @dominik-zeglen
- Fix voucher limit - #271 by @dominik-zeglen
- Allow multiple images to be uploaded - #277 by @dominik-zeglen
- Fix dropdown clickable areas - #281 by @dominik-zeglen
- Use eslint - #285 by @dominik-zeglen
- Enforce using "name" property in style hooks - #288 by @dominik-zeglen
- Add ability to reset own password - #289 by @dominik-zeglen
- Move mutation state to mutation - #297 by @dominik-zeglen
- Add table sorting - #292 by @dominik-zeglen
- Unify dialog handling - #296 by @dominik-zeglen
- Stop using deprecated fields - #357 by @dominik-zeglen
- Throw error when API_URI is not set - #375 by @dominik-zeglen
- Fix variant stock input - #377 by @dominik-zeglen
- Add filtering to views - #361 by @dominik-zeglen
- Do not render password change if authenticating - #378 by @dominik-zeglen
- Fix crash when one product is selected - #391 by @dominik-zeglen
- Improve product update form error handling - #392 by @dominik-zeglen
- Fix column picker errors - #393 by @dominik-zeglen
- Improve order filters - #396 by @dominik-zeglen
- Use structurized JSON files instead of PO - #403 by @dominik-zeglen
- Remove PO files from repo and update translations #409 by @dominik-zeglen
- Add optional chaining and explicitely return "Not found" page - #408 by @dominik-zeglen
- Do not store errors in form component - #410 by @dominik-zeglen
- Handle rich text editor content error - #395 by @dominik-zeglen
- Fix crashing views - #422 by @dominik-zeglen
- Add "Ready to capture" to the "Status" order filter - #430 by @dominik-zeglen
- Reset state after closing - #456 by @dominik-zeglen
- Password validation errors are not shown - #471 by @gabmartinez
- Reset pagination when guest change the sorting of the list - #474 by @gabmartinez
- Filter column ids before send it to GridAttributes operation - #476 by @gabmartinez
- Display Is Published column correctly in main Product Listing - #475 by @gabmartinez
- Add Permission Groups section - #406 by @krzysztofwolski
- Add warehouse management - #390 by @dominik-zeglen
- Fix minor visual bugs - #521 by @dominik-zeglen
- Handle session expiration - #520 by @dominik-zeglen
- Update product stock management to newest design - #515 by @dominik-zeglen
<<<<<<< HEAD
- Display correct error if there were no graphql errors - #525 by @dominik-zeglen
=======
- Handle untracked products - #523 by @dominik-zeglen
>>>>>>> 7f9c6f68

## 2.0.0

- Add changelog and github issue/PR templates - #97 by @dominik-zeglen
- Update dependencies to suppress storybook build errors - #98 by @dominik-zeglen
- Fix configure menu section - #109 by @benekex2
- Add switch to make attribute available in product list as a column - #99 by @dominik-zeglen
- Add tc tags for E2E testing - #134 by @dominik-zeglen
- Use react-intl - #105 by @dominik-zeglen
- Add dynamic dashboard settings - #135 by @benekex2
- Fix plugins page translations - #141 by @benekex2
- Add attributes to column picker - #136 by @dominik-zeglen
- Fix table cell padding - #143 by @dominik-zeglen
- Add fallback locale - #153 by @dominik-zeglen
- Replace checkbox with switch component in "product type has variants" - #152 by @dominik-zeglen
- Add password reset flow - #147 by @dominik-zeglen
- Add support for multiple values in filters - #160 by @dominik-zeglen
- UI improvements - #166 by @benekex2
- Fix en locale matching - #165 by @dominik-zeglen
- Implement the Credential Management API - #158 by @patrys
- Add search bars - #172 by @dominik-zeglen
- Add sorting to product list - #173 by @dominik-zeglen
- Add Heroku integration - #175 by @bogdal
- Fix navigation - #182 by @benekex2
- Add testcafe tags to attributes, categories, collections and product types - #178 by @dominik-zeglen
- Fix input error style - #183 by @benekex2
- Fix product type selection - #189 by @dominik-zeglen
- Fix staff return link - #190 by @dominik-zeglen
- Allow sorting products by attribute - #180 by @dominik-zeglen
- Hide variants and attributes if product has none - #179 by @dominik-zeglen
- Add service account section - #188 by @dominik-zeglen
- Add webhook section - #206 by @benekex2
- Add variant creator - #177 by @dominik-zeglen
- Add git hooks - #209 by @dominik-zeglen
- Do not send customer invitation email - #211 by @dominik-zeglen
- Send address update mutation only once - #210 by @dominik-zeglen
- Update sale details design - #207 by @dominik-zeglen
- Improve autocomplete UX - #212 by @dominik-zeglen
- Fix empty attribute values - #218 by @dominik-zeglen
- Add language switch - #213 by @dominik-zeglen
- Fix copy - #223, #224 by @dominik-zeglen
- Fix ui improvements - #226 by @benekex2
- Fix attribute errors - #216 by @dominik-zeglen
- Fix column picker - #228 by @dominik-zeglen
- Add readonly mode - #229 by @dominik-zeglen
- Add mailing configuration - #222 by @dominik-zeglen
- Fix minor bugs - #230 by @dominik-zeglen
- Fix permission handling - #231 by @dominik-zeglen
- Use React.FC instead of deprecated React.StatelessComponent type - #245 by @dominik-zeglen
- Update @material-ui to v4 - #234 by @dominik-zeglen<|MERGE_RESOLUTION|>--- conflicted
+++ resolved
@@ -51,11 +51,8 @@
 - Fix minor visual bugs - #521 by @dominik-zeglen
 - Handle session expiration - #520 by @dominik-zeglen
 - Update product stock management to newest design - #515 by @dominik-zeglen
-<<<<<<< HEAD
+- Handle untracked products - #523 by @dominik-zeglen
 - Display correct error if there were no graphql errors - #525 by @dominik-zeglen
-=======
-- Handle untracked products - #523 by @dominik-zeglen
->>>>>>> 7f9c6f68
 
 ## 2.0.0
 
