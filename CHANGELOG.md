--- conflicted
+++ resolved
@@ -29,12 +29,9 @@
 - Add filtering to views - #361 by @dominik-zeglen
 - Do not render password change if authenticating - #378 by @dominik-zeglen
 - Fix crash when one product is selected - #391 by @dominik-zeglen
-<<<<<<< HEAD
-- Improve order filters - #396 by @dominik-zeglen
-=======
 - Improve product update form error handling - #392 by @dominik-zeglen
 - Fix column picker errors - #393 by @dominik-zeglen
->>>>>>> f9766a5c
+- Improve order filters - #396 by @dominik-zeglen
 
 ## 2.0.0
 
