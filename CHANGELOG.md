--- conflicted
+++ resolved
@@ -24,8 +24,5 @@
 - Add search bars - #172 by @dominik-zeglen
 - Add sorting to product list - #173 by @dominik-zeglen
 - Add Heroku integration - #175 by @bogdal
-<<<<<<< HEAD
 - Fix navigation - #182 by @benekex2
-=======
-- Add testcafe tags to attributes, categories, collections and product types - #178 by @dominik-zeglen
->>>>>>> edc50a46
+- Add testcafe tags to attributes, categories, collections and product types - #178 by @dominik-zeglen